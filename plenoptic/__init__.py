--- conflicted
+++ resolved
@@ -3,17 +3,12 @@
 from . import metric
 # from . import learn as learn
 
-from .tools.data import *
 from .tools.conv import *
 from .tools.signal import *
 from .tools.stats import *
 from .tools.display import *
-<<<<<<< HEAD
 from .tools.data import *
 from .tools import optim
-
-=======
->>>>>>> 36982803
 
 from .tools.metamer_utils import *
 
