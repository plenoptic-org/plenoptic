import torch
from torch import Tensor
from .autodiff import jacobian, vector_jacobian_product, jacobian_vector_product
import numpy as np
import warnings
from tqdm import tqdm
from ..tools.display import imshow
from typing import Tuple, List, Callable, Union
import matplotlib.pyplot
from matplotlib.figure import Figure


def fisher_info_matrix_vector_product(y: Tensor, x: Tensor, v: Tensor, dummy_vec: Tensor) -> Tensor:
    r"""Compute Fisher Information Matrix Vector Product: :math:`Fv`

    Parameters
    ----------
    y: Tensor
        Output tensor with gradient attached
    x: Tensor
        Input tensor with gradient attached
    v: Tensor
        The vectors with which to compute Fisher vector products
    dummy_vec: Tensor
        Dummy vector for Jacobian vector product trick

    Returns
    -------
    Fv: Tensor
        Vector, Fisher vector product

    Notes
    -----
    Under white Gaussian noise assumption, :math:`F` is matrix multiplication of Jacobian transpose and Jacobian:
    :math:`F = J^T J`. Hence:
    :math:`Fv = J^T (Jv)`
    """
    Jv = jacobian_vector_product(y, x, v, dummy_vec)
    Fv = vector_jacobian_product(y, x, Jv, detach=True)

    return Fv


def fisher_info_matrix_eigenvalue(y: Tensor, x: Tensor, v: Tensor, dummy_vec: Tensor = None) -> Tensor:
    r"""Compute the eigenvalues of the Fisher Information Matrix corresponding to eigenvectors in v
    :math:`\lambda= v^T F v`
    """
    if dummy_vec is None:
        dummy_vec = torch.ones_like(y, requires_grad=True)

    Fv = fisher_info_matrix_vector_product(y, x, v, dummy_vec)

    # compute eigenvalues for all vectors in v
    lambduh = torch.stack([a.dot(b) for a, b in zip(v.T, Fv.T)])
    return lambduh


class Eigendistortion:
    r"""Synthesis object to compute eigendistortions induced by a model on a given input image.

    Attributes
    ----------
    batch_size: int
    n_channels: int
    im_height: int
    im_width: int
    jacobian: Tensor
        Is only set when :func:`synthesize` is run with ``method='exact'``. Default to ``None``.
    synthesized_signal: Tensor
        Tensor of eigendistortions (eigenvectors of Fisher matrix) with Size((n_distortions, n_channels, h, w)).
    synthesized_eigenvalues: Tensor
        Tensor of eigenvalues corresponding to each eigendistortion, listed in decreasing order.
    synthesized_eigenindex: listlike
        Index of each eigenvector/eigenvalue.

    Parameters
    -----------
    base_signal: Tensor
        image, torch.Size(batch=1, channel, height, width). We currently do not support batches of images,
        as each image requires its own optimization.
    model: torch class
        torch model with defined forward and backward operations
    Notes
    -----
    This is a method for comparing image representations in terms of their ability to explain perceptual sensitivity
    in humans. It estimates eigenvectors of the FIM. A model, :math:`y = f(x)`, is a deterministic (and differentiable)
    mapping from the input pixels :math:`x \in \mathbb{R}^n` to a mean output response vector :math:`y\in \mathbb{
    R}^m`, where we assume additive white Gaussian noise in the response space.
    The Jacobian matrix at x is:
        :math:`J(x) = J = dydx`,       :math:`J\in\mathbb{R}^{m \times n}` (ie. output_dim x input_dim)
    is the matrix of all first-order partial derivatives of the vector-valued function f.
    The Fisher Information Matrix (FIM) at x, under white Gaussian noise in the response space, is:
        :math:`F = J^T J`
    It is a quadratic approximation of the discriminability of distortions relative to :math:`x`.
    Berardino, A., Laparra, V., Ballé, J. and Simoncelli, E., 2017.
    Eigen-distortions of hierarchical representations.
    In Advances in neural information processing systems (pp. 3530-3539).
    http://www.cns.nyu.edu/pub/lcv/berardino17c-final.pdf
    http://www.cns.nyu.edu/~lcv/eigendistortions/
    """

    def __init__(self, base_signal: Tensor, model: torch.nn.Module):
        assert len(base_signal.shape) == 4, "Input must be torch.Size([batch=1, n_channels, im_height, im_width])"
        assert base_signal.shape[0] == 1, "Batch dim must be 1. Image batch synthesis is not available."

        self.batch_size, self.n_channels, self.im_height, self.im_width = base_signal.shape

        self.model = model
        # flatten and attach gradient and reshape to image
        self._input_flat = base_signal.flatten().unsqueeze(1).requires_grad_(True)

        self.base_signal = self._input_flat.view(*base_signal.shape)
        self.base_representation = self.model(self.base_signal)

        if len(self.base_representation) > 1:
            self._representation_flat = torch.cat([s.squeeze().view(-1) for s in self.base_representation]).unsqueeze(1)
        else:
            self._representation_flat = self.base_representation.squeeze().view(-1).unsqueeze(1)

        print(f"\nInitializing Eigendistortion -- "
              f"Input dim: {len(self._input_flat.squeeze())} | Output dim: {len(self._representation_flat.squeeze())}")

        self.jacobian = None

        self.synthesized_signal = None  # eigendistortion
        self.synthesized_eigenvalues = None
        self.synthesized_eigenindex = None

    @classmethod
    def load(file_path, model_constructor=None, map_location='cpu', **state_dict_kwargs):
        # TODO attribute name *****
        raise NotImplementedError

    def save(self, file_path, save_model_reduced=False, attrs=['model'], model_attr_names=['model']):
        # TODO
        raise NotImplementedError

    def to(self, *args, attrs=[], **kwargs):
        """Send attrs to specified device. See docstring of Synthesis.to()"""
        # TODO
        raise NotImplementedError

    def synthesize(self,
                   method: str = 'power',
                   k: int = 1,
                   max_steps: int = 1000,
                   p: int = 5,
                   q: int = 2,
                   tol: float = 1e-8,
                   seed: int = None) -> Tuple[Tensor, Tensor, Tensor]:
        r"""Compute eigendistortions of Fisher Information Matrix with given input image.

        Parameters
        ----------
        method: {'exact', 'power', 'randomized_svd'}, optional
            Eigensolver method. Jacobian tries to do eigendecomposition directly (
            not recommended for very large inputs). 'power' (default) uses the power method to compute first and
            last eigendistortions, with maximum number of iterations dictated by n_steps. 'randomized_svd' uses
            randomized SVD to approximate the top k eigendistortions and their corresponding eigenvalues.
        k: int
            How many vectors to return using block power method or svd.
        max_steps: int, optional
            Maximum number of steps to run for ``method='power'`` in eigenvalue computation N/A for 'randomized_svd'.
        p: int, optional
            Oversampling parameter for randomized SVD. k+p vectors will be sampled, and k will be returned. See
            docstring of ``_synthesize_randomized_svd`` for more details including algorithm reference.
        q: int, optional
            Matrix power parameter for randomized SVD. This is an effective trick for the algorithm to converge to
            the correct eigenvectors when the eigenspectrum does not decay quickly. See
            ``_synthesize_randomized_svd`` for more details including algorithm reference.
        tol: float, optional
            Tolerance for error criterion in power iteration.
        seed: int, optional
            Control the random seed for reproducibility. Defaults to ``None``, with no seed being set.

        Returns
        -------
        eigendistortions: Tensor
            Eigenvectors of the Fisher Information Matrix, ordered by eigenvalue. This tensor points to
            the `synthesized_signal` attribute of the object. Tensor has Size((num_distortions,
            num_channels, img_height, img_width)).
        eigenvalues: Tensor
            Eigenvalues corresponding to each eigendistortion, listed in decreasing order. This tensor points to the
            `synthesized_eigenvalue` attribute of the object.
        eigen_index: Tensor
            Index of each eigendistortion/eigenvalue. This points to the `synthesized_eigenindex` attribute of the
            object.
        """
        if seed is not None:
            assert isinstance(seed, int), "random seed must be integer"
            torch.manual_seed(seed)

        assert method in ['power', 'exact', 'randomized_svd'], "method must be in {'power', 'exact', 'randomized_svd'}"

        if method == 'exact' and self._representation_flat.size(0) * self._input_flat.size(0) > 1e6:
            warnings.warn("Jacobian > 1e6 elements and may cause out-of-memory. Use method =  {'power', 'randomized_svd'}.")

        if method == 'exact':  # compute exact Jacobian
            print(f"Computing all eigendistortions")
            eig_vals, eig_vecs = self._synthesize_exact()
            eig_vecs = self._vector_to_image(eig_vecs.detach())
            eig_vecs_ind = torch.arange(len(eig_vecs))

        elif method == 'randomized_svd':
            print(f"Estimating top k={k} eigendistortions using randomized SVD")
            lmbda_new, v_new, error_approx = self._synthesize_randomized_svd(k=k, p=p, q=q)
            eig_vecs = self._vector_to_image(v_new.detach())
            eig_vals = lmbda_new.squeeze()
            eig_vecs_ind = torch.arange(k)

            # display the approximate estimation error of the range space
            print(f'Randomized SVD complete! Estimated spectral approximation error = {error_approx:.2f}')

        else:  # method == 'power'

            assert max_steps > 0, "max_steps must be greater than zero"

            lmbda_max, v_max = self._synthesize_power(k=k, shift=0., tol=tol, max_steps=max_steps)
            lmbda_min, v_min = self._synthesize_power(k=k, shift=lmbda_max[0], tol=tol, max_steps=max_steps)
            n = v_max.shape[0]

            eig_vecs = self._vector_to_image(torch.cat((v_max, v_min), dim=1).detach())
            eig_vals = torch.cat([lmbda_max, lmbda_min]).squeeze()
            eig_vecs_ind = torch.cat((torch.arange(k), torch.arange(n - k, n)))

        # reshape to (n x num_chans x h x w)
        self.synthesized_signal = torch.stack(eig_vecs, 0) if len(eig_vecs) != 0 else []

        self.synthesized_eigenvalues = eig_vals.detach()
        self.synthesized_eigenindex = eig_vecs_ind

        return self.synthesized_signal, self.synthesized_eigenvalues, self.synthesized_eigenindex

    def _vector_to_image(self, vecs: Tensor) -> List[Tensor]:
        r""" Reshapes eigenvectors back into correct image dimensions.

        Parameters
        ----------
        vecs: Tensor
            Eigendistortion tensor with ``torch.Size([N, num_distortions])``. Each distortion will be reshaped into the
            original image shape and placed in a list.

        Returns
        -------
        imgs: List
            List of Tensor images, each with ``torch.Size(img_height, im_width)``.
        """

        imgs = [vecs[:, i].reshape((self.n_channels, self.im_height, self.im_width)) for i in range(vecs.shape[1])]
        return imgs

    def compute_jacobian(self) -> Tensor:
        r"""Calls autodiff.jacobian and returns jacobian. Will throw error if input too big.

        Returns
        -------
        J: Tensor
            Jacobian of representation wrt input.
        """
        if self.jacobian is None:
            J = jacobian(self._representation_flat, self._input_flat)
            self.jacobian = J
        else:
            print("Jacobian already computed, returning self.jacobian")
            J = self.jacobian

        return J

    def _synthesize_exact(self) -> Tuple[Tensor, Tensor]:
        r""" Eigendecomposition of explicitly computed Fisher Information Matrix.
        To be used when the input is small (e.g. less than 70x70 image on cluster or 30x30 on your own machine). This
        method obviates the power iteration and its related algorithms (e.g. Lanczos). This method computes the
        Fisher Information Matrix by explicitly computing the Jacobian of the representation wrt the input.

        Returns
        -------
        eig_vals: Tensor
            Eigenvalues in decreasing order.
        eig_vecs: Tensor
            Eigenvectors in 2D tensor, whose cols are eigenvectors (i.e. eigendistortions) corresponding to eigenvalues.
        """

        J = self.compute_jacobian()
        F = J.T @ J
        eig_vals, eig_vecs = torch.symeig(F, eigenvectors=True)
        return eig_vals.flip(dims=(0,)), eig_vecs.flip(dims=(1,))

    def _synthesize_power(self,
<<<<<<< HEAD
                          k: int = 1,
                          shift: Union[Tensor, float] = 0.,
                          tol: float = 1e-10,
                          max_steps: int = 1000) -> Tuple[Tensor, Tensor]:
        r""" Use power method to obtain largest (smallest) eigenvalue/vector pair.
        Apply the power method algorithm to approximate the extremal eigenvalue and eigenvector of the Fisher
        Information Matrix, without explicitly representing that matrix.

        Parameters
        ----------
        shift: Union([float, Tensor]), optional
            Optional argument. When l=0, this function estimates the leading eval evec pair. When l is set to the
            estimated maximum eigenvalue, this function will estimate the smallest eval evec pair (minor component).
        tol: float, optional
            Tolerance value
        max_steps: int, optional
=======
                          k: int,
                          shift: Union[Tensor, float],
                          tol: float,
                          max_steps: int) -> Tuple[Tensor, Tensor]:
        r""" Use power method (or orthogonal iteration when k>1) to obtain largest (smallest) eigenvalue/vector pairs.
        Apply the algorithm to approximate the extremal eigenvalues and eigenvectors of the Fisher
        Information Matrix, without explicitly representing that matrix.

        This method repeatedly calls ``fisher_info_matrix_vector_product()`` with a single (when `k=1`), or multiple
        (when `k>1`) vectors.

        Parameters
        ----------
        k: int
            Number of top and bottom eigendistortions to synthesize; i.e. if k=2, then the top 2 and bottom 2 will
            be returned. When `k>1`, multiple eigendistortions are synthesized, and each power iteration step is
            followed by a QR orthogonalization step to ensure the vectors are orthonormal.
        shift: Union([float, Tensor])
            When `shift=0`, this function estimates the top `k` eigenvalue/vector pairs. When `shift` is set to the
            estimated top eigenvalue this function will estimate the smallest eigenval/eigenvector pairs.
        tol: float
            Tolerance value
        max_steps: int
>>>>>>> c96d8ab6
            Maximum number of steps

        Returns
        -------
        lmbda: Tensor
            Eigenvalue corresponding to final vector of power iteration.
        v: Tensor
<<<<<<< HEAD
            Final eigenvector (i.e. eigendistortion) of power iteration procedure.
=======
            Final eigenvector(s) (i.e. eigendistortions) of power (orthogonal) iteration procedure.
>>>>>>> c96d8ab6

        References
        ----------
        [1] Orthogonal iteration; Algorithm 8.2.8 Golub and Van Loan, Matrix Computations, 3rd Ed.
        """

        x, y = self._input_flat, self._representation_flat

<<<<<<< HEAD
=======
        # note: v is an n x k matrix where k is number of eigendists to be synthesized!
>>>>>>> c96d8ab6
        v = torch.randn(len(x), k).to(x.device)
        v = v / v.norm()

        _dummy_vec = torch.ones_like(y, requires_grad=True)  # cache a dummy vec for jvp
        Fv = fisher_info_matrix_vector_product(y, x, v, _dummy_vec)
        v = Fv / torch.norm(Fv)
        lmbda = fisher_info_matrix_eigenvalue(y, x, v, _dummy_vec)

        d_lambda = torch.tensor(float('inf'))
        lmbda_new, v_new = None, None
        pbar = tqdm(range(max_steps), desc=("Top" if shift == 0 else "Bottom") + f" k={k} eigendists")
        postfix_dict = {'delta_eigenval': None}

        for _ in pbar:
            postfix_dict.update(dict(delta_eigenval=f"{d_lambda.item():.4E}"))
            pbar.set_postfix(**postfix_dict)

            if d_lambda <= tol:
                print(("Top" if shift == 0 else "Bottom")
                      + f" k={k} eigendists computed" + f" | Tolerance {tol:.2E} reached.")
                break

            Fv = fisher_info_matrix_vector_product(y, x, v, _dummy_vec)
            Fv = Fv - shift * v  # minor component
<<<<<<< HEAD

            v_new, _ = torch.qr(Fv)

            lmbda_new = fisher_info_matrix_eigenvalue(y, x, v_new, _dummy_vec)

=======

            v_new = torch.qr(Fv)[0] if k > 1 else Fv

            lmbda_new = fisher_info_matrix_eigenvalue(y, x, v_new, _dummy_vec)

>>>>>>> c96d8ab6
            d_lambda = (lmbda.sum() - lmbda_new.sum()).norm()  # stability of eigenspace
            v = v_new
            lmbda = lmbda_new

        pbar.close()

        return lmbda_new, v_new

<<<<<<< HEAD
    def _synthesize_randomized_svd(self, k: int, p: int = 0, q: int = 0) -> Tuple[Tensor, Tensor, Tensor]:
        r"""  Synthesize eigendistortions using randomized truncated SVD.
        Parameters
        ----------
        k: int
            Rank of factorization to be returned.
        p: int, Optional
            Oversampling parameter.
        q: int, Optional
            Matrix power iteration. Used to squeeze the eigen spectrum for more accurate approximation.
=======
    def _synthesize_randomized_svd(self, k: int, p: int, q: int) -> Tuple[Tensor, Tensor, Tensor]:
        r"""  Synthesize eigendistortions using randomized truncated SVD.
        This method approximates the column space of the Fisher Info Matrix, projects the FIM into that column space,
        then computes its SVD.

        Parameters
        ----------
        k: int
            Number of eigenvecs (rank of factorization) to be returned.
        p: int
            Oversampling parameter, recommended to be 5.
        q: int
            Matrix power iteration. Used to squeeze the eigen spectrum for more accurate approximation.
            Recommended to be 2.
>>>>>>> c96d8ab6

        Returns
        -------
        S: Tensor
            Eigenvalues, Size((n, )).
        V: Tensor
            Eigendistortions, Size((n, k)).
        error_approx: Tensor
            Estimate of the approximation error. Defined as the

        References
        -----
        [1] Halko, Martinsson, Tropp, Finding structure with randomness: Probabilistic algorithms for constructing
        approximate matrix decompositions, SIAM Rev. 53:2, pp. 217-288 https://arxiv.org/abs/0909.4061 (2011)
        """

        x, y = self._input_flat, self._representation_flat
        n = len(x)

        P = torch.randn(n, k + p).to(x.device)
        P, _ = torch.qr(P)  # orthogonalize first for numerical stability
        _dummy_vec = torch.ones_like(y, requires_grad=True)
        Z = fisher_info_matrix_vector_product(y, x, P, _dummy_vec)
<<<<<<< HEAD

        for _ in range(q):  # optional power iteration to squeeze the spectrum for more accurate estimate
            Z = fisher_info_matrix_vector_product(y, x, Z, _dummy_vec)

        Q, _ = torch.qr(Z)
        B = Q.T @ fisher_info_matrix_vector_product(y, x, Q, _dummy_vec)  # B = Q.T @ A @ Q
        _, S, V = torch.svd(B, some=True)  # eigendecomp of small matrix
        V = Q @ V  # lift up to original dimensionality

        # estimate error in Q estimate of range space
        omega = fisher_info_matrix_vector_product(y, x, torch.randn(n, 20).to(x.device), _dummy_vec)
        error_approx = omega - (Q @ Q.T @ omega)
        error_approx = error_approx.norm(dim=0).mean()

        return S[:k], V[:, :k], error_approx  # truncate

=======

        for _ in range(q):  # optional power iteration to squeeze the spectrum for more accurate estimate
            Z = fisher_info_matrix_vector_product(y, x, Z, _dummy_vec)

        Q, _ = torch.qr(Z)
        B = Q.T @ fisher_info_matrix_vector_product(y, x, Q, _dummy_vec)  # B = Q.T @ A @ Q
        _, S, V = torch.svd(B, some=True)  # eigendecomp of small matrix
        V = Q @ V  # lift up to original dimensionality

        # estimate error in Q estimate of range space
        omega = fisher_info_matrix_vector_product(y, x, torch.randn(n, 20).to(x.device), _dummy_vec)
        error_approx = omega - (Q @ Q.T @ omega)
        error_approx = error_approx.norm(dim=0).mean()

        return S[:k], V[:, :k], error_approx  # truncate

>>>>>>> c96d8ab6
    def _indexer(self, idx: int) -> int:
        """Maps eigenindex to arg index (0-indexed)"""
        if idx == 0 or idx == -1:
            return idx
        else:
            all_idx = self.synthesized_eigenindex
            assert idx in all_idx, "eigenindex must be the index of one of the vectors"
            assert all_idx is not None and len(all_idx) != 0, "No eigendistortions have been synthesized."
            return int(np.where(all_idx == idx))

    def plot_distorted_image(self,
                             eigen_index: int = 0,
                             alpha: float = 5.,
                             process_image: Callable = None,
                             ax: matplotlib.pyplot.axis = None,
                             plot_complex: str = 'rectangular',
                             **kwargs) -> Figure:
        r""" Displays specified eigendistortions alone, and added to the image.

        If image or eigendistortions have 3 channels, then it is assumed to be a color image and it is converted to
        grayscale. This is merely for display convenience and may change in the future.

        Parameters
        ----------
        eigen_index: int
            Index of eigendistortion to plot. E.g. If there are 10 eigenvectors, 0 will index the first one, and
            -1 or 9 will index the last one.
        alpha: float, optional
            Amount by which to scale eigendistortion for image + (alpha * eigendistortion) for display.
        process_image: Callable
            A function to process the image+alpha*distortion before clamping between 0,1. E.g. multiplying by the
            stdev ImageNet then adding the mean of ImageNet to undo image preprocessing.
        ax: matplotlib.pyplot.axis, optional
            Axis handle on which to plot.
        plot_complex: str, optional
            Parameter for :meth:`plenoptic.imshow` determining how to handle complex values. Defaults to 'rectangular',
            which plots real and complex components as separate images. Can also be 'polar' or 'logpolar'; see that
            method's docstring for details.
        kwargs:
            Additional arguments for :meth:`po.imshow()`.

        Returns
        -------
        fig: Figure
            matplotlib Figure handle returned by plenoptic.imshow()
        """
        if process_image is None:  # identity transform
            def process_image(x): return x

        # reshape so channel dim is last
        im_shape = self.n_channels, self.im_height, self.im_width
        image = self.base_signal.detach().view(1, * im_shape).cpu()
        dist = self.synthesized_signal[self._indexer(eigen_index)].unsqueeze(0).cpu()

        img_processed = process_image(image + alpha * dist)
        to_plot = torch.clamp(img_processed, 0, 1)
        fig = imshow(to_plot, ax=ax, plot_complex=plot_complex, **kwargs)

        return fig<|MERGE_RESOLUTION|>--- conflicted
+++ resolved
@@ -286,24 +286,6 @@
         return eig_vals.flip(dims=(0,)), eig_vecs.flip(dims=(1,))
 
     def _synthesize_power(self,
-<<<<<<< HEAD
-                          k: int = 1,
-                          shift: Union[Tensor, float] = 0.,
-                          tol: float = 1e-10,
-                          max_steps: int = 1000) -> Tuple[Tensor, Tensor]:
-        r""" Use power method to obtain largest (smallest) eigenvalue/vector pair.
-        Apply the power method algorithm to approximate the extremal eigenvalue and eigenvector of the Fisher
-        Information Matrix, without explicitly representing that matrix.
-
-        Parameters
-        ----------
-        shift: Union([float, Tensor]), optional
-            Optional argument. When l=0, this function estimates the leading eval evec pair. When l is set to the
-            estimated maximum eigenvalue, this function will estimate the smallest eval evec pair (minor component).
-        tol: float, optional
-            Tolerance value
-        max_steps: int, optional
-=======
                           k: int,
                           shift: Union[Tensor, float],
                           tol: float,
@@ -327,7 +309,6 @@
         tol: float
             Tolerance value
         max_steps: int
->>>>>>> c96d8ab6
             Maximum number of steps
 
         Returns
@@ -335,11 +316,7 @@
         lmbda: Tensor
             Eigenvalue corresponding to final vector of power iteration.
         v: Tensor
-<<<<<<< HEAD
-            Final eigenvector (i.e. eigendistortion) of power iteration procedure.
-=======
             Final eigenvector(s) (i.e. eigendistortions) of power (orthogonal) iteration procedure.
->>>>>>> c96d8ab6
 
         References
         ----------
@@ -348,10 +325,7 @@
 
         x, y = self._input_flat, self._representation_flat
 
-<<<<<<< HEAD
-=======
         # note: v is an n x k matrix where k is number of eigendists to be synthesized!
->>>>>>> c96d8ab6
         v = torch.randn(len(x), k).to(x.device)
         v = v / v.norm()
 
@@ -376,19 +350,11 @@
 
             Fv = fisher_info_matrix_vector_product(y, x, v, _dummy_vec)
             Fv = Fv - shift * v  # minor component
-<<<<<<< HEAD
-
-            v_new, _ = torch.qr(Fv)
+
+            v_new = torch.qr(Fv)[0] if k > 1 else Fv
 
             lmbda_new = fisher_info_matrix_eigenvalue(y, x, v_new, _dummy_vec)
 
-=======
-
-            v_new = torch.qr(Fv)[0] if k > 1 else Fv
-
-            lmbda_new = fisher_info_matrix_eigenvalue(y, x, v_new, _dummy_vec)
-
->>>>>>> c96d8ab6
             d_lambda = (lmbda.sum() - lmbda_new.sum()).norm()  # stability of eigenspace
             v = v_new
             lmbda = lmbda_new
@@ -397,18 +363,6 @@
 
         return lmbda_new, v_new
 
-<<<<<<< HEAD
-    def _synthesize_randomized_svd(self, k: int, p: int = 0, q: int = 0) -> Tuple[Tensor, Tensor, Tensor]:
-        r"""  Synthesize eigendistortions using randomized truncated SVD.
-        Parameters
-        ----------
-        k: int
-            Rank of factorization to be returned.
-        p: int, Optional
-            Oversampling parameter.
-        q: int, Optional
-            Matrix power iteration. Used to squeeze the eigen spectrum for more accurate approximation.
-=======
     def _synthesize_randomized_svd(self, k: int, p: int, q: int) -> Tuple[Tensor, Tensor, Tensor]:
         r"""  Synthesize eigendistortions using randomized truncated SVD.
         This method approximates the column space of the Fisher Info Matrix, projects the FIM into that column space,
@@ -423,7 +377,6 @@
         q: int
             Matrix power iteration. Used to squeeze the eigen spectrum for more accurate approximation.
             Recommended to be 2.
->>>>>>> c96d8ab6
 
         Returns
         -------
@@ -447,7 +400,6 @@
         P, _ = torch.qr(P)  # orthogonalize first for numerical stability
         _dummy_vec = torch.ones_like(y, requires_grad=True)
         Z = fisher_info_matrix_vector_product(y, x, P, _dummy_vec)
-<<<<<<< HEAD
 
         for _ in range(q):  # optional power iteration to squeeze the spectrum for more accurate estimate
             Z = fisher_info_matrix_vector_product(y, x, Z, _dummy_vec)
@@ -464,24 +416,6 @@
 
         return S[:k], V[:, :k], error_approx  # truncate
 
-=======
-
-        for _ in range(q):  # optional power iteration to squeeze the spectrum for more accurate estimate
-            Z = fisher_info_matrix_vector_product(y, x, Z, _dummy_vec)
-
-        Q, _ = torch.qr(Z)
-        B = Q.T @ fisher_info_matrix_vector_product(y, x, Q, _dummy_vec)  # B = Q.T @ A @ Q
-        _, S, V = torch.svd(B, some=True)  # eigendecomp of small matrix
-        V = Q @ V  # lift up to original dimensionality
-
-        # estimate error in Q estimate of range space
-        omega = fisher_info_matrix_vector_product(y, x, torch.randn(n, 20).to(x.device), _dummy_vec)
-        error_approx = omega - (Q @ Q.T @ omega)
-        error_approx = error_approx.norm(dim=0).mean()
-
-        return S[:k], V[:, :k], error_approx  # truncate
-
->>>>>>> c96d8ab6
     def _indexer(self, idx: int) -> int:
         """Maps eigenindex to arg index (0-indexed)"""
         if idx == 0 or idx == -1:
