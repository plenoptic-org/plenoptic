import torch
import warnings
from tqdm import tqdm
import numpy as np
import pyrtools as pt
from .Synthesis import Synthesis
import matplotlib.pyplot as plt
from ..tools.signal import add_noise
from ..tools.display import plot_representation, clean_up_axes
from ..simulate.models.naive import Identity
from ..tools.metamer_utils import RangeClamper
from ..tools.optim import l2_norm


class MADCompetition(Synthesis):
    """Generate maximally-differentiating images for two models

    In MAD Competition, we start with a reference image and generate two
    pairs of images. We end up with two pairs of images, one of which
    contains the images which produce the largest and smallest responses
    in model 1 while keeping model 2's response as close to constant as
    possible, while the other pair of images does the inverse
    (differentiates model 2's responses as much as possible while
    keeping model 1's response as close to constant as possible).

    Note: a complete set of MAD Competition stimuli consists of four
    synthesized images per base image. We modularize this so that a
    call to ``synthesis()`` gets you one of the four images (by setting
    the ``synthesis_target`` arg, you determine which one). You can get
    the full set by calling ``synthesis()`` four times with different
    args (allowing you to parallelize however you see fit), or by
    calling ``synthesize_all()``.

    Note that for many attributes (e.g., `loss`, `synthesized_signal`), there are
    two versions, on with `_1` as a suffix and one with `_2`. This is because
    we need to store those attributes for each model: the version that ends in
    `_1` corresponds to `model_1` and the one that ends in `_2` corresponds to
    `model_2`. Similarly, many of these have a version that ends in `_all`,
    which is a dictionary containing that attribute for each synthesis target
    (some, such as `loss`, have both of these). See `MAD_Competition` notebook
    for more details.

    There are two types of objects you can pass as your models: torch.nn.Module
    or functions, which correspond to using a visual model or metric,
    respectively. See the `MAD_Competition` notebook for more details on this.

    All ``saved_`` attributes are initialized as empty lists and will be
    non-empty if the ``store_progress`` arg to ``synthesize()`` is not
    ``False``. They will be appended to on every iteration if
    ``store_progress=True`` or every ``store_progress`` iterations if it's an
    ``int``.

    All ``scales`` attributes will only be non-None if ``coarse_to_fine`` is
    not ``False``. See ``Metamer`` tutorial for more details.

    Parameters
    ----------
    base_signal : torch.Tensor or array_like
        A 4d tensor, this is the image whose representation we wish to
        match. If this is not a tensor, we try to cast it as one.
    model_1, model_2 : torch.nn.Module or function
        The two visual models or metrics to compare, see `MAD_Competition`
        notebook for more details
    loss_function : callable or None, optional
        the loss function to use to compare the representations of the
        models in order to determine their loss. Only used for the
        Module models, ignored otherwise. If None, we use the default:
        the element-wise 2-norm. See `MAD_Competition` notebook for more
        details
    model_1_kwargs, model_2_kwargs : dict
        if model_1 or model_2 are functions (that is, you're using a
        metric instead of a model), then there might be additional
        arguments you want to pass it at run-time. Those should be
        included in a dictionary as ``key: value`` pairs. Note that this
        means they will be passed on every call.

    Attributes
    ----------
    base_signal : torch.Tensor
        A 2d tensor, this is the image whose representation we wish to
        match.
    model_1, model_2 : torch.nn.Module
        Two differentiable model that takes an image as an input and
        transforms it into a representation of some sort. We only
        require that they have a forward method, which returns the
        representation to match.
    base_representation_1, base_representation_2 : torch.Tensor
        Whatever is returned by ``model_1`` and ``model_2``
        ``forward(base_signal)`` methods, respectively. This is the
        representation we're trying to get as close or far away from as
        possible when targeting a given model.
    initial_image : torch.Tensor
        base_signal with white noise added to it (and clamped, if
        applicable), this is the starting point of our synthesis
    synthesized_signal : torch.Tensor
        The synthesized image from the last call to
        ``synthesis()``. This may be unfinished depending on how many
        iterations we've run for.
    synthesized_represetation_1, synthesized_representation_2: torch.Tensor
        Whatever is returned by ``model_1`` and ``model_2``
        ``forward(synthesized_signal)``, respectively.
    seed : int
        Number with which to seed pytorch and numy's random number
        generators
    loss_1, loss_2 : list
        list of the loss with respect to model_1, model_2 over
        iterations.
    gradient : list
        list containing the gradient over iterations
    learning_rate : list
        list containing the learning_rate over iterations. We use a
        scheduler that gradually reduces this over time, so it won't be
        constant.
    pixel_change : list
        A list containing the max pixel change over iterations
        (``pixel_change[i]`` is the max pixel change in
        ``synthesized_signal`` between iterations ``i`` and ``i-1``). note
        this is calculated before any clamping, so may have some very
        large numbers in the beginning
    nu : list
        list containing the nu parameter over iterations. Nu is the
        parameter used to correct the image so that the other model's
        representation will not change; see docstring of
        ``self._find_nu()`` for more details
    saved_signal : torch.Tensor or list
        Saved ``self.synthesized_signal`` for later examination.
    saved_representation : torch.Tensor or list
        Saved ``self.synthesized_representation`` for later examination.
    saved_signal_gradient : torch.Tensor or list
        Saved ``self.synthesized_signal.grad`` for later examination.
    saved_representation_gradient : torch.Tensor or list
        Saved ``self.synthesized_representation.grad`` for later examination.
    scales : list or None
        The list of scales in optimization order (i.e., from coarse to fine).
        Will be modified during the course of optimization.
    scales_loss : list or None
        The scale-specific loss at each iteration
    scales_timing : dict or None
        Keys are the values found in ``scales``, values are lists, specifying
        the iteration where we started and stopped optimizing this scale.
    scales_finished : list or None
        List of scales that we've finished optimizing.

    Notes
    -----
    Method described in [1]_.

    References
    -----
    .. [1] Wang, Z., & Simoncelli, E. P. (2008). Maximum differentiation (MAD) competition: A
           methodology for comparing computational models of perceptual discriminability. Journal
           of Vision, 8(12), 1–13. http://dx.doi.org/10.1167/8.12.8

    """

    def __init__(self, base_signal, model_1, model_2, loss_function=None, model_1_kwargs={},
                 model_2_kwargs={}, loss_function_kwargs={}):
        self._names = {'base_signal': 'base_signal',
                       'synthesized_signal': 'synthesized_signal',
                       'model': 'model_1',
                       'base_representation': 'base_representation_1',
                       'synthesized_representation': 'synthesized_representation_1',
                       'initial_representation': 'initial_representation_1',
                       'loss_norm': 'loss_1_norm',
                       'loss': 'loss_1',
                       'saved_representation': 'saved_representation_1',
                       'saved_representation_gradient': 'saved_representation_1_gradient',
                       'loss_function': 'loss_function_1',
                       'coarse_to_fine': 'coarse_to_fine_1'}

        self.synthesis_target = 'model_1_min'
        super().__init__(base_signal, model_1, loss_function, model_1_kwargs, loss_function_kwargs)

        # initialize the MAD-specific attributes
        self._loss_sign = 1
        self._step = 'main'
        self.nu = []
        self.initial_image = None

        # we initialize all the model 1 versions of these in the
        # super().__init__() call above, so we just need to do the model
        # 2 ones
        if loss_function is None:
            loss_function = l2_norm
        else:
            if not isinstance(model_2, torch.nn.Module):
                warnings.warn("Ignoring custom loss_function for model_2 since it's a metric")

        if isinstance(model_2, torch.nn.Module):
            self.model_2 = model_2

            def wrapped_loss_func(synth_rep, ref_rep, synth_img, ref_img):
                return loss_function(ref_rep=ref_rep, synth_rep=synth_rep, ref_img=ref_img,
                                     synth_img=synth_img, **loss_function_kwargs)
            self.loss_function_2 = wrapped_loss_func
        else:
            self.model_2 = Identity(model_2.__name__).to(base_signal.device)

            def wrapped_model_2(synth_rep, ref_rep, synth_img, ref_img):
                return model_2(synth_rep, ref_rep, **model_2_kwargs)
            self.loss_function_2 = wrapped_model_2
            self._rep_warning = True

        self.update_target('model_1_min', 'fix')
        self.base_representation_2 = self.analyze(self.base_signal)
        self.synthesized_representation_2 = None
        self.loss_2 = []
        self.saved_representation_2 = []
        self.saved_representation_2_gradient = []
        self.coarse_to_fine_2 = False
        self.update_target('model_1_min', 'main')

        # these are the attributes that have 'all' versions of them, and
        # they'll all need to be initialized with a dictionary for each
        # possible target
        self._attrs_all = ['saved_representation_1', 'saved_representation_2', 'saved_signal',
                           'saved_representation_1_gradient', 'saved_representation_2_gradient',
                           'saved_signal_gradient', 'loss_1', 'loss_2', 'gradient', 'learning_rate',
                           'nu', 'initial_image', 'synthesized_signal', 'initial_representation_1',
                           'initial_representation_2', 'synthesized_representation_1',
                           'synthesized_representation_2', 'pixel_change']

        def _init_dict(none_flag=False):
            if none_flag:
                val = None
            else:
                val = []
            return dict((k, val) for k in ['model_1_min', 'model_1_max', 'model_2_min',
                                           'model_2_max'])
        for attr in self._attrs_all:
            if attr == 'synthesized_signal':
                # synthesized_signal is a parameter and so has to be initialized with None
                setattr(self, attr+'_all', _init_dict(True))
            else:
                setattr(self, attr+'_all', _init_dict())

    def __getattr__(self, name):
        """get an attribute

        this is the standard __getattr__, except we override it for the
        attributes that have two versions, depending on which model
        we're currently targeting: 'base_representation',
        'base_signal', 'synthesized_representation', 'loss',
        'synthesized_signal', 'model', 'loss_norm', 'initial_representation',
        'saved_representation', 'saved_representation_gradient',
        'loss_function'

        """
        # we don't do this for '_names' because if we did we'd run into
        # some infinite recursion nonsense
        if name != '_names':
            # this returns self._names[name] if name is in that dictionary
            # and doesn't change it if not
            name = self._names.get(name, name)
        try:
            return self.__dict__[name]
        except KeyError:
            return super().__getattr__(name)

    def __setattr__(self, name, value):
        """set attributes

        this is the standard __setattr__, except we override it for the
        attributes that have two versions, depending on which model
        we're currently targeting: 'base_representation',
        'base_signal', 'synthesized_representation', 'loss',
        'synthesized_signal', 'model', 'loss_norm', 'initial_representation',
        'saved_representation', 'saved_representation_gradient',
        'loss_function'

        """
        # we don't do this for '_names' because if we did we'd run into
        # some infinite recursion nonsense
        if name != '_names':
            # this returns self._names[name] if name is in that dictionary
            # and doesn't change it if not
            name = self._names.get(name, name)
        super().__setattr__(name, value)

    def _get_model_name(self, model):
        """get the name of one of the models

        We first check whether model has a ``name`` attribute and, if
        not, grab the name of the model's class

        Parameters
        ----------
        model : {'model_1', 'model_2'}
            which model's name to get

        Returns
        -------
        model_name : str
            the name of ``model``

        """
        try:
            model_name = getattr(self, model).name
        except AttributeError:
            model_name = getattr(self, model).__class__.__name__
        return model_name

    def update_target(self, synthesis_target, step):
        """Update attributes to target for synthesis

        We use this function to switch back and forth between whether
        we're updating the attributes based on minimizing or maximizing
        model_1's loss or model_2's loss

        Note that if you're switching synthesis_target, you should NOT
        set self.synthesis_target yourself, you should call this
        function with the new synthesis_target and it will do it for you
        (we rely on checking whether self.synthesis_target matches
        synthesis_target arg to correctly update the attrs that have a
        _all version)

        Parameters
        ----------
        synthesis_target : {'model_1_min', 'model_1_max', 'model_2_min', 'model_2_max'}
            which image to synthesize
        step : {'main', 'fix'}
            whether we're minimizing/maximizing the targeted model's
            loss or maintaining the other one's

        """
        # save this history for later, so we can reset to last state
        self._last_update_target_args = [synthesis_target, step]
        if step not in ['main', 'fix']:
            raise Exception(f"Don't know what to do with step {step}!")
        if synthesis_target not in ['model_1_min', 'model_1_max', 'model_2_min', 'model_2_max']:
            raise Exception(f"Don't know what to do with synthesis_target {synthesis_target}!")
        model_num = synthesis_target.split('_')[1]
        other_model_num = {'1': '2', '2': '1'}[model_num]
        synth_direction = synthesis_target.split('_')[2]
        if step == 'main':
            num = model_num
            self._loss_sign = {'min': 1, 'max': -1}[synth_direction]
        else:
            num = other_model_num
            self._loss_sign = 1
        self._names.update({'model': f'model_{num}',
                            'base_representation': f'base_representation_{num}',
                            'synthesized_representation': f'synthesized_representation_{num}',
                            'initial_representation': f'initial_representation_{num}',
                            'loss_norm': f'loss_{num}_norm',
                            'loss': f'loss_{num}',
                            'saved_representation': f'saved_representation_{num}',
                            'saved_representation_gradient': f'saved_representation_{num}_gradient',
                            'loss_function': f'loss_function_{num}',
                            'coarse_to_fine': f'coarse_to_fine_{num}'})
        if synthesis_target != self.synthesis_target:
            self.synthesis_target = synthesis_target
            for attr in self._attrs_all:
                if attr == 'synthesized_signal':
                    # synthesized_signal needs to be a parameter
                    setattr(self, attr, torch.nn.Parameter(getattr(self, attr+'_all')[synthesis_target]))
                else:
                    try:
                        setattr(self, attr, getattr(self, attr+'_all')[synthesis_target].clone().to('cpu'))
                    except AttributeError:
                        # then this isn't a tensor, it's a list
                        setattr(self, attr, getattr(self, attr+'_all')[synthesis_target].copy())

    def _update_attrs_all(self):
        """copy the data from attributes into their _all version

        in a given call to synthesis, we only update the 'local' version
        of an attribute (e.g., synthesized_signal), which contains the data
        relevant to the synthesis we're currently doing (e.g.,
        minimizing model 1's loss). however, we want to store all these
        attributes across each of the four types of runs, for which we
        use the '_all' versions of the attributes (e.g.,
        mtached_image_all). this copies the information from the local
        into the global for the future (the inverse of this, copying
        from the global into the local, happens in ``update_target``)

        """
        for attr in self._attrs_all:
            attr_all = getattr(self, attr+'_all')
            try:
                attr_all[self.synthesis_target] = getattr(self, attr).clone().to('cpu')
            except AttributeError:
                # then this isn't a tensor, it's a list
                attr_all[self.synthesis_target] = getattr(self, attr).copy()

    def _find_nu(self, grad, n_iter=10):
        """find the optimum nu to remain on model_2's level set

        While we're minimizing model_1's loss, we do our best to stay on
        model_2's level set. Projecting out model_2's gradient from
        model_1's gradient (which we do in ``_closure()``) helps with
        this, but it's not perfect.

        Call ``grad`` :math:`G`, ``base_signal`` :math:`X` and the
        synthesized image on iteration n :math:`Y_{n}` (and thus
        :math:`Y_0` is the initial distorted image), and the proposed
        synthesized image that we've created after the main step of
        synthesis :math:`Y'_{n+1}`. Then the goal of this function is to
        find the :math:`\nu` that minimizes the difference between
        :math:`M_2(X,Y'_{n+1}+\nu G)` and :math:`M_2(X,Y_0)` (see [1]_,
        Appendix C for details).

        We do this using a brief optimization, using Adam with a
        learning rate scheduler. We minimize the above loss, doing
        several iterations to try and find the best nu (number of
        iterations set by ``n_iter``). During each iteration, we have to
        call model_2's forward method, so the amount of time that takes
        will have a direct impact on this function's runtime.

        Parameters
        ----------
        grad : torch.Tensor
            the gradient of ``self.synthesized_signal`` for model 2 with
            respect to the loss between ``self.synthesized_signal`` and
            ``self.base_signal``
        n_iter : int
            The number of iterations to use when finding the best
            nu. Obviously, the larger this number, the longer it will
            take

        Returns
        -------
        nu : torch.Parameter
            The optimized (scalar) nu value

        """
        lr = self._optimizer.param_groups[0]['lr']
        nu = torch.nn.Parameter(torch.tensor(1, dtype=torch.float32))
        nu_optim = torch.optim.Adam([nu], lr=1, amsgrad=True)
        nu_scheduler = torch.optim.lr_scheduler.ReduceLROnPlateau(nu_optim, 'min', factor=.5)
        base_loss = self.objective_function(self.initial_representation,
                                            self.base_representation, self.initial_image,
                                            self.base_signal)
        for i in range(n_iter):
            # in Appendix C of the paper, they just add nu*grad to get
            # the proposed image. here we also multiply by a -lr because
            # of how pytorch updates images. see torch/optim/sgd.py, at
            # the very end of the step() function and you'll see that
            # when updating parameters, they add -lr * grad. thus, this
            # is what we need in order to predict what the updated image
            # will be
            proposed_img = self.synthesized_signal - lr * nu * grad
            proposed_loss = self.objective_function(self.analyze(proposed_img),
                                                    self.base_representation,
                                                    proposed_img, self.base_signal)
            actual_loss = torch.abs(base_loss - proposed_loss)
            actual_loss.backward()
            nu_optim.step()
            nu_scheduler.step(actual_loss.item())

        return nu

    def _closure(self):
        """An abstraction of the gradient calculation, before the optimization step

        This is a bit of trickery intended to handle the fact that on
        each iteration of synthesis, we update the image twice: once to
        do our best to minimize/maximize one model's loss, and once to
        correct the image so that the other model's loss hasn't changed
        by much. We do this by checking ``self._step``: if ``'main'``, we
        minimize/maximize the first model's loss; if ``'fix'``, we
        correct for the second model's loss. (note that which model in
        the desription above corresponds to the attributes
        ``self.model_1`` and ``self.model_2`` is handled by the
        ``update_target()`` method and the getter/setter)

        (see [1]_ Appendix C for more details)

        """
        # the main step corresponds to equation C3 in the paper
        if self._step == "main":
            # grab model_stable's gradient
            self.update_target(self.synthesis_target, 'fix')
            loss_stable = super()._closure()
            grad_stable = self.synthesized_signal.grad.clone()
            # grab model_target's gradient
            self.update_target(self.synthesis_target, self._step)
            loss_target = super()._closure()
            grad_target = self.synthesized_signal.grad.clone()
            # we do this reshaping to make these vectors so that this matmul
            # ends up being a dot product, and thus we get a scalar output
            proj_grad = torch.matmul(grad_target.flatten().unsqueeze(0),
                                     grad_stable.flatten().unsqueeze(1))
            grad_stable_norm = torch.matmul(grad_stable.flatten().unsqueeze(0),
                                            grad_stable.flatten().unsqueeze(1))
            # project out model_stable's gradient from model_target's gradient
            self.synthesized_signal.grad = grad_target - (proj_grad / grad_stable_norm) * grad_stable
            # return model_target's loss
            return loss_target
        # the fix step corresponds to equation C5 in the paper
        elif self._step == 'fix':
            # grab model_stable's gradient
            self.update_target(self.synthesis_target, self._step)
            loss = super()._closure()
            grad = self.synthesized_signal.grad.clone()
            # find the best nu
            nu = self._find_nu(grad, self.fix_step_n_iter)
            self.nu.append(nu.clone().to('cpu'))
            # update the gradient
            self.synthesized_signal.grad = nu * grad
            self.update_target(self.synthesis_target, 'main')
            return loss

    def objective_function(self, synth_rep, ref_rep, synth_img, ref_img, norm_loss=True):
        r"""Calculate the loss

        This is what we minimize. By default it's the L2-norm of the
        difference between synth_rep and ref_rep

        We can also normalize the loss, if ``norm_loss=True`` and we
        have a ``loss_nom`` attribute. We use this to get the losses of
        our two models at the same magnitude (normalizing by their
        initial loss)

        Finally, we also multiply the loss by ``self._loss_sign``,
        because sometimes we want to minimize the loss and sometimes we
        want to maximize it; maximizing the loss is the same as
        minimizing its negative (the setting of ``self._loss_sign`` is
        handled automatically by the ``update_target()`` method)

        Parameters
        ----------
        synth_rep : torch.Tensor
            model representation of the synthesized image
        ref_rep : torch.Tensor
            model representation of the reference image
        synth_img : torch.Tensor
            the synthesized image.
        ref_img : torch.Tensor
            the reference image

        Returns
        -------
        loss : torch.Tensor
            single-element tensor containing the L2-norm of the
            difference between x and y

        """
        loss = super().objective_function(synth_rep, ref_rep, synth_img, ref_img)
        if norm_loss:
            loss = loss / self.loss_norm
        return self._loss_sign * loss

    def _init_synthesized_signal(self, initial_noise=None, clamper=RangeClamper((0, 1)),
                                 clamp_each_iter=True, norm_loss=True):
        """initialize the synthesized image

        set the ``self.synthesized_signal`` attribute to be a parameter with
        the user-supplied data, making sure it's the right shape and
        calling clamper on it, if set

        also initialize the ``self.synthesized_representation`` attribute

        Parameters
        ----------
        initial_noise : `float` or None, optional
            standard deviation of the Gaussian noise used to create the
            initial image from the target image. If None (the default),
            we try to grab the final value from ``self.saved_signal``
            (thus, if ``self.saved_signal`` is empty, this will raise an
            Exception)
        clamper : plenoptic.Clamper or None, optional
            Clamper makes a change to the image in order to ensure that
            it stays reasonable. The classic example (and default
            option) is making sure the range lies between 0 and 1, see
            plenoptic.RangeClamper for an example.
        clamp_each_iter : bool, optional
            If True (and ``clamper`` is not ``None``), we clamp every
            iteration. If False, we only clamp at the very end, after
            the last iteration
        norm_loss : bool, optional
            Whether to normalize the loss of each model. You probably
            want them to be normalized so that they are of the same
            magnitude and thus their gradients are also of the same
            magnitude. However, you can turn it off and see how that
            affects performance. It's also useful for debugging
            purposes.

        """
        if initial_noise is not None:
            self.initial_image = (self.base_signal + initial_noise *
                                  torch.randn_like(self.base_signal))
            init_image = self.initial_image
        # we want to keep the initial_image attribute unchanged if
        # initial_noise is None (we still want it to be the initial
        # representation), but we want to make synthesized_signal the last
        # saved_signal
        else:
            init_image = self.saved_signal[-1]
        self.update_target(self.synthesis_target, 'main')
        super()._init_synthesized_signal(init_image.clone(), clamper, clamp_each_iter)
        if clamper is not None:
            # that initial noise can take us outside the clamper
            self.initial_image.data = clamper.clamp(self.initial_image.data)
        self.initial_representation = self.analyze(self.initial_image)
        # if synthesis target is model_1/2_max, then _loss_sign is
        # negative (for main step; because minimizing the negative of
        # the loss is the same as maximizing it). But if we include the
        # negative in both the regular calculation of the loss and the
        # norm, then we end up canceling it out. This will make sure
        # that loss_norm is always positive
        if norm_loss:
            self.loss_norm = abs(self.objective_function(self.initial_representation,
                                                         self.base_representation,
                                                         self.initial_image, self.base_signal,
                                                         norm_loss=False))
        else:
            self.loss_norm = 1
        self.update_target(self.synthesis_target, 'fix')
        self.synthesized_representation = self.analyze(self.synthesized_signal)
        self.initial_representation = self.analyze(self.initial_image)
        if norm_loss:
            self.loss_norm = self.objective_function(self.initial_representation,
                                                     self.base_representation,
                                                     self.initial_image, self.base_signal,
                                                     norm_loss=False)
        else:
            self.loss_norm = 1

    def _init_ctf_and_randomizer(self, loss_thresh=1e-4, fraction_removed=0, coarse_to_fine=False,
                                 loss_change_fraction=1, loss_change_thresh=1e-2,
                                 loss_change_iter=50):
        """initialize stuff related to randomization and coarse-to-fine

        we always make the stable model's coarse to fine False

        Parameters
        ----------
        loss_thresh : float, optional
            If the loss over the past ``loss_change_iter`` is less than
            ``loss_thresh``, we stop.
        fraction_removed: float, optional
            The fraction of the representation that will be ignored
            when computing the loss. At every step the loss is computed
            using the remaining fraction of the representation only.
            A new sample is drawn a every step. This gives a stochastic
            estimate of the gradient and might help optimization.
        coarse_to_fine : { 'together', 'separate', False}, optional
            If False, don't do coarse-to-fine optimization. Else, there
            are two options for how to do it:
            - 'together': start with the coarsest scale, then gradually
              add each finer scale. this is like blurring the objective
              function and then gradually adding details and is probably
              what you want.
            - 'separate': compute the gradient with respect to each
              scale separately (ignoring the others), then with respect
              to all of them at the end.
            (see above for more details on what's required of the model
            for this to work).
        loss_change_fraction : float, optional
            If we think the loss has stopped decreasing (based on
            ``loss_change_iter`` and ``loss_change_thresh``), the
            fraction of the representation with the highest loss that we
            use to calculate the gradients
        loss_change_thresh : float, optional
            The threshold below which we consider the loss as unchanging
            in order to determine whether we should only calculate the
            gradient with respect to the
            ``loss_change_fraction`` fraction of statistics with
            the highest error.
        loss_change_iter : int, optional
            How many iterations back to check in order to see if the
            loss has stopped decreasing in order to determine whether we
            should only calculate the gradient with respect to the
            ``loss_change_fraction`` fraction of statistics with
            the highest error.

        """
        self.update_target(self.synthesis_target, 'main')
        super()._init_ctf_and_randomizer(loss_thresh, fraction_removed, coarse_to_fine,
                                         loss_change_fraction, loss_change_thresh,
                                         loss_change_iter)
        # always want the stable model's coarse to fine to be False
        self.update_target(self.synthesis_target, 'fix')
        self.coarse_to_fine = False

    def _init_store_progress(self, store_progress, save_progress, save_path):
        """initialize store_progress-related attributes

        sets the ``self.save_progress``, ``self.store_progress``, and
        ``self.save_path`` attributes, as well as changing
        ``saved_signal, saved_representation, saved_signal_gradient,
        saved_representation_gradient`` attibutes all to lists so we can
        append to them. finally, adds first value to ``saved_signal`` and
        ``saved_representation``

        Parameters
        ----------
        store_progress : bool or int, optional
            Whether we should store the representation of the metamer
            and the metamer image in progress on every iteration. If
            False, we don't save anything. If True, we save every
            iteration. If an int, we save every ``store_progress``
            iterations (note then that 0 is the same as False and 1 the
            same as True). If True or int>0, ``self.saved_signal``
            contains the stored images, and ``self.saved_representation
            contains the stored representations.
        save_progress : bool or int, optional
            Whether to save the metamer as we go (so that you can check
            it periodically and so you don't lose everything if you have
            to kill the job / it dies before it finishes running). If
            True, we save to ``save_path`` every time we update the
            saved_representation. We attempt to save with the
            ``save_model_reduced`` flag set to True. If an int, we save
            every ``save_progress`` iterations. Note that this can end
            up actually taking a fair amount of time, especially for
            large numbers of iterations (and thus, presumably, larger
            saved history tensors) -- it's therefore recommended that
            you set this to a relatively large integer (say, one-tenth
            ``max_iter``) for the purposes of speeding up your
            synthesis.
        save_path : str, optional
            The path to save the synthesis-in-progress to (ignored if
            ``save_progress`` is False)

        """
        self.update_target(self.synthesis_target, 'main')
        super()._init_store_progress(store_progress, save_progress, save_path)
        self.update_target(self.synthesis_target, 'fix')
        self.saved_representation = list(self.saved_representation)
        self.saved_representation_gradient = list(self.saved_representation_gradient)
        self.saved_representation.append(self.analyze(self.synthesized_signal).to('cpu'))

    def _clamp_and_store(self, i):
        """clamp synthesized_signal and store/save, if appropriate

        these all happen together because they all happen ``with
        torch.no_grad()``

        if it's the right iteration, we update: ``saved_signal,
        saved_representation, saved_signal_gradient,
        saved_representation_gradient``

        Parameters
        ----------
        i : int
            the current iteration (0-indexed)

        """
        self.update_target(self.synthesis_target, 'main')
        if super()._clamp_and_store(i):
            self.update_target(self.synthesis_target, 'fix')
            # these are the only ones that differ between main and fix
            with torch.no_grad():
                self.saved_representation.append(self.analyze(self.synthesized_signal).to('cpu'))
                self.saved_representation_gradient.append(self.synthesized_representation.grad.clone().to('cpu'))

    def _finalize_stored_progress(self):
        """stack the saved_* attributes

        if we were storing progress, stack the ``saved_representation,
        saved_signal, saved_signal_gradient,
        saved_representation_gradient`` attributes so they're a single
        tensor

        we can't stack the gradients if we used coarse-to-fine
        optimization, because then they'll be different shapes, so we
        have to keep them as a list

        """
        self.update_target(self.synthesis_target, 'main')
        super()._finalize_stored_progress()
        self.update_target(self.synthesis_target, 'fix')
        # these are the only ones that differ between main and fix
        if self.store_progress:
            self.saved_representation = torch.stack(self.saved_representation)
            try:
                self.saved_representation_gradient = torch.stack(self.saved_representation_gradient)
            except RuntimeError:
                pass

    def synthesize(self, synthesis_target, initial_noise=.1, fix_step_n_iter=5, norm_loss=True,
                   seed=0, max_iter=100, learning_rate=1, scheduler=True, optimizer='SGD',
                   optimizer_kwargs={}, swa=False, swa_kwargs={}, clamper=RangeClamper((0, 1)),
                   clamp_each_iter=True, store_progress=False,
                   save_progress=False, save_path='mad.pt', loss_thresh=1e-4, loss_change_iter=50,
                   fraction_removed=0., loss_change_thresh=1e-2, loss_change_fraction=1.,
                   coarse_to_fine=False, clip_grad_norm=False):
        r"""Synthesize one maximally-differentiating image

        This synthesizes a single image, minimizing or maximizing either
        model 1 or model 2 while holding the other constant. By setting
        ``synthesis_target``, you can determine which of these you wish
        to synthesize.

        We run this until either we reach ``max_iter`` or the change
        over the past ``loss_change_iter`` iterations is less than
        ``loss_thresh``, whichever comes first

        Parameters
        ----------
        synthesis_target : {'model_1_min', 'model_1_max', 'model_2_min', 'model_2_max'}
            which image to synthesize
        initial_noise : `float` or None, optional
            standard deviation of the Gaussian noise used to create the initial
            image from the target image. Can only be None if
            ``self.saved_signal`` is not empty (i.e., this has been called at
            least once before with ``store_progress!=False``). In that case,
            the initial image is the last value of ``self.saved_signal``
        fix_step_n_iter : int, optional
            how many iterations we should use in the loop to determine the step
            size for re-adjusting the image so that the other model's loss
            doesn't change.
        norm_loss : bool, optional
            Whether to normalize the loss of each model, so that their losses
            (and thus gradients) are of the same magnitude.
        seed : int or None, optional
            Number with which to seed pytorch and numy's random number
            generators. If None, won't set the seed.
        max_iter : int, optional
            The maximum number of iterations to run before we end
        learning_rate : float or None, optional
            The learning rate for our optimizer. None is only accepted
            if we're resuming synthesis, in which case we use the last
            learning rate from the previous instance.
        scheduler : bool, optional
            whether to initialize the scheduler or not. If False, the
            learning rate will never decrease.
        optimizer: {'GD', 'Adam', 'SGD', 'LBFGS', 'AdamW'}
            The choice of optimization algorithm. 'GD' is regular
            gradient descent.
        optimizer_kwargs : dict, optional
            Dictionary of keyword arguments to pass to the optimizer (in
            addition to learning_rate). What these should be depend on
            the specific optimizer you're using
        swa : bool, optional
            whether to use stochastic weight averaging or not
        swa_kwargs : dict, optional
            Dictionary of keyword arguments to pass to the SWA object. See
            torchcontrib.optim.SWA docs for more info.
        clamper : plenoptic.Clamper or None, optional
            Clamper makes a change to the image in order to ensure that
            it stays reasonable. The classic example (and default
            option) is making sure the range lies between 0 and 1, see
            plenoptic.RangeClamper for an example.
        clamp_each_iter : bool, optional
            If True (and ``clamper`` is not ``None``), we clamp every
            iteration. If False, we only clamp at the very end, after
            the last iteration
        store_progress : bool or int, optional
            Whether we should store the representation of the metamer
            and the metamer image in progress on every iteration. If
            False, we don't save anything. If True, we save every
            iteration. If an int, we save every ``store_progress``
            iterations (note then that 0 is the same as False and 1 the
            same as True).
        save_progress : bool or int, optional
            Whether to save the metamer as we go. If True, we save to
            ``save_path`` every ``store_progress`` iterations. If an int, we
            save every ``save_progress`` iterations. Note that this can end up
            actually taking a fair amount of time.
        save_path : str, optional
            The path to save the synthesis-in-progress to (ignored if
            ``save_progress`` is False)
        loss_thresh : float, optional
            If the loss over the past ``loss_change_iter`` has changed
            less than ``loss_thresh``, we stop.
        loss_change_iter : int, optional
            How many iterations back to check in order to see if the
            loss has stopped decreasing in order to determine whether we
            should only calculate the gradient with respect to the
            ``loss_change_fraction`` fraction of statistics with
            the highest error.
        fraction_removed: float, optional
            The fraction of the representation that will be ignored
            when computing the loss. At every step the loss is computed
            using the remaining fraction of the representation only.
        loss_change_thresh : float, optional
            The threshold below which we consider the loss as unchanging
            in order to determine whether we should only calculate the
            gradient with respect to the
            ``loss_change_fraction`` fraction of statistics with
            the highest error.
        loss_change_fraction : float, optional
            If we think the loss has stopped decreasing (based on
            ``loss_change_iter`` and ``loss_change_thresh``), the
            fraction of the representation with the highest loss that we
            use to calculate the gradients
        coarse_to_fine : { 'together', 'separate', False}, optional
            If False, don't do coarse-to-fine optimization. Else, there
            are two options for how to do it:
            - 'together': start with the coarsest scale, then gradually
              add each finer scale.
            - 'separate': compute the gradient with respect to each
              scale separately (ignoring the others), then with respect
              to all of them at the end.
            (see ``Metamer`` tutorial for more details).
        clip_grad_norm : bool or float, optional
            Clip the gradient norm to avoid issues with numerical overflow.
            Gradient norm will be clipped to the specified value (True is
            equivalent to 1).

        Returns
        -------
        synthesized_signal : torch.Tensor
            The MAD competition image we've created
        synthesized_representation_1 : torch.Tensor
            model_1's representation of this image
        synthesized_representation_2 : torch.Tensor
            The model_2's representation of this image

        """
        self._set_seed(seed)
        self.fix_step_n_iter = fix_step_n_iter
        # self.synthesis_target gets updated in this call, DO NOT do it
        # manually
        self.update_target(synthesis_target, 'main')

        self._init_synthesized_signal(initial_noise, clamper, clamp_each_iter, norm_loss)

        self.update_target(synthesis_target, 'main')
        # initialize stuff related to coarse-to-fine and randomization
        self._init_ctf_and_randomizer(loss_thresh, fraction_removed, coarse_to_fine,
                                      loss_change_fraction, loss_change_thresh, loss_change_iter)

        # initialize the optimizer
        self._init_optimizer(optimizer, learning_rate, scheduler, clip_grad_norm,
                             optimizer_kwargs, swa, swa_kwargs)

        self._init_store_progress(store_progress, save_progress, save_path)

        pbar = tqdm(range(max_iter))

        for i in pbar:
            self.update_target(self.synthesis_target, 'fix')
            # first, figure out what the stable model's loss is
            loss_2 = self.objective_function(self.synthesized_representation,
                                             self.base_representation, self.synthesized_signal,
                                             self.base_signal).item()
            self.loss.append(loss_2)
            # then update synthesized_signal to try and min or max (depending
            # on synthesis_target) the targeted model
            self.update_target(self.synthesis_target, 'main')
            self._step = 'main'
            loss, g, lr, pixel_change = self._optimizer_step(pbar, stable_loss="%.4e" % loss_2)
            self.loss.append(abs(loss.item()))
            self.gradient.append(g.item())
            self.pixel_change.append(pixel_change.item())
            self.learning_rate.append(lr)
            # finally, update synthesized_signal to try and keep the stable
            # model's loss constant
            self.update_target(self.synthesis_target, 'fix')
            self._step = 'fix'
            self._optimizer_step()

            if self._check_nan_loss(loss):
                # synthesized_signal and the other synthesized represntation will
                # be handled in the _check_nan_loss call (because we've
                # got target 'fix')
                self.update_target(self.synthesis_target, 'main')
                self.synthesized_representation = self.saved_representation[-2]
                break

            if self._check_for_stabilization(i):
                break

            # clamp and update saved_* attrs
            self._clamp_and_store(i)

        pbar.close()

        if self._swa:
            self._optimizer.swap_swa_sgd()

        self._finalize_stored_progress()

        self._update_attrs_all()
        return self.synthesized_signal.data, self.synthesized_representation_1.data, self.synthesized_representation_2.data

    def synthesize_all(self, if_existing='skip', **synthesize_kwargs):
        r"""Synthesize two pairs of maximally-differentiating images

        MAD Competition consists of two pairs of
        maximally-differentiating images: one pair minimizes and
        maximizes model 1, while holding model 2 constant, and the other
        minimizes and maximizes model 2, while holding model 1
        constant. This creates all four images. We return nothing, but
        all the outputs are stored in attributes.

        All additional parameters are passed directly through to
        ``synthesis()`` so if you want to synthesize the four images with
        different arguments, you should call ``synthesis()`` directly. The
        exception is ``save_path`` -- if it contains ``'{}'``, we format it to
        include the target name.

        Parameters
        ----------
        if_existing : {'skip', 're-run', 'continue'}, optional
            what to do if synthesis for one of the targets has been run
            before.
            - ``'skip'``: skip it, doing nothing
            - ``'re-run'``: re-run from scratch, starting over -- note
              that this will not remove existing history however, so
              plots of ``self.loss`` or examinations of
              ``self.saved_signal`` may look weird
            - ``'continue'``: continue from where it left off

        """
        initial_noise_orig = synthesize_kwargs.pop('initial_noise', .1)
        learning_rate_orig = synthesize_kwargs.pop('learning_rate', 1)
        save_path = synthesize_kwargs.pop('save_path', None)
        save_progress = synthesize_kwargs.pop('save_progress', False)
        for target in ['model_1_min', 'model_1_max', 'model_2_min', 'model_2_max']:
            initial_noise = initial_noise_orig
            learning_rate = learning_rate_orig
            run = True
            s = f"Synthesizing {target}"
            if self.synthesized_signal_all[target] is not None:
                s = f"Synthesis with target {target} has been run before, "
                if if_existing == 'skip':
                    run = False
                    s += "skipping"
                elif if_existing == 're-run':
                    s += 're-running from scratch'
                elif if_existing == 'continue':
                    s += 'continuing from where it left off'
                    initial_noise = None
                    learning_rate = None
                else:
                    raise Exception(f"Don't know how to handle if_existing option {if_existing}!")
            if save_path is not None and save_progress is not False:
                if '}' in save_path:
                    save_path_tmp = save_path.format(target)
                else:
                    save_path_tmp = save_path
                s += f", saving at {save_path_tmp}"
            else:
                save_path_tmp = None
            print(s)
            if run:
                self.synthesize(target, initial_noise=initial_noise,
                                learning_rate=learning_rate,
                                save_path=save_path_tmp,
                                save_progress=save_progress,
                                **synthesize_kwargs)

    def save(self, file_path, save_model_reduced=False):
        r"""save all relevant variables in .pt file

        Note that if store_progress is True, this will probably be very
        large

        Parameters
        ----------
        file_path : str
            The path to save the metamer object to
        save_model_reduced : bool
            Whether we save the full model or just its attribute
            ``state_dict_reduced`` (this is a custom attribute of ours,
            the basic idea being that it only contains the attributes
            necessary to initialize the model, none of the (probably
            much larger) ones it gets during run-time).

        """
        # the first two lines here make sure that we have both the _1 and _2
        # versions, regardless of which is currently found in .values()
        attrs = ([k.replace('_1', '_2') for k in self._names.values()] +
                 [k.replace('_2', '_1') for k in self._names.values()] +
                 [k + '_all' for k in self._attrs_all])
        # Removes duplicates
        attrs = list(set(attrs))
        # add the attributes not included above
        attrs += ['seed', 'scales', 'scales_timing', 'scales_loss', 'scales_finished',
                  'store_progress', 'save_progress', 'save_path', 'synthesis_target',
                  'coarse_to_fine', '_swa']
        super().save(file_path, save_model_reduced, attrs, ['model_1', 'model_2'])

    @classmethod
    def load(cls, file_path, model_constructor=[None, None], map_location='cpu',
             **state_dict_kwargs):
        r"""load all relevant stuff from a .pt file

        We will iterate through any additional key word arguments
        provided and, if the model in the saved representation is a
        dictionary, add them to the state_dict of the model. In this
        way, you can replace, e.g., paths that have changed between
        where you ran the model and where you are now.

        Parameters
        ----------
        file_path : str
            The path to load the synthesis object from
        model_constructor : list, optional
            When saving the synthesis object, we have the option to only
            save the ``state_dict_reduced`` (in order to save space). If
            we do that, then we need some way to construct that model
            again and, not knowing its class or anything, this object
            doesn't know how. Therefore, a user must pass a constructor
            for the model that takes in the ``state_dict_reduced``
            dictionary and returns the initialized model. See the
            VentralModel class for an example of this. Since
            MADCompetition has two models, this must be a list with two
            elements, the first corresponding to model_1, the second to
            model_2
        map_location : str, optional
            map_location argument to pass to ``torch.load``. If you save
            stuff that was being run on a GPU and are loading onto a
            CPU, you'll need this to make sure everything lines up
            properly. This should be structured like the str you would
            pass to ``torch.device``
        state_dict_kwargs :
            any additional kwargs will be added to the model's
            state_dict before construction (this only applies if the
            model is a dict, see above for more description of that)

        Returns
        -------
        mad : plenoptic.synth.MADCompetition
            The loaded MADCompetition object


        Examples
        --------
        >>> mad = po.synth.MADCompetition(img, model1, model2)
        >>> mad.synthesize(max_iter=10, store_progress=True)
        >>> mad.save('mad.pt')
        >>> mad_copy = po.synth.MADCompetition.load('mad.pt')

        Things are slightly more complicated if you saved a reduced
        representation of the model by setting the
        ``save_model_reduced`` flag to ``True``. In that case, you also
        need to pass a model constructor argument, like so:

        >>> model1 = po.simul.PooledRGC(1)
        >>> model2 = po.metric.nlpd
        >>> mad = po.synth.MADCompetition(img, model1, model2)
        >>> mad.synthesize(max_iter=10, store_progress=True)
        >>> mad.save('mad.pt', save_model_reduced=True)
        >>> mad_copy = po.synth.MADCompetition.load('mad.pt',
                                                    [po.simul.PooledRGC.from_state_dict_reduced,
                                                     None])

        You may want to update one or more of the arguments used to
        initialize the model. The example I have in mind is where you
        run the metamer synthesis on a cluster but then load it on your
        local machine. The VentralModel classes have a ``cache_dir``
        attribute which you will want to change so it finds the
        appropriate location:

        >>> model1 = po.simul.PooledRGC(1)
        >>> model2 = po.metric.nlpd
        >>> mad = po.synth.MADCompetition(img, model1, model2)
        >>> mad.synthesize(max_iter=10, store_progress=True)
        >>> mad.save('mad.pt', save_model_reduced=True)
        >>> mad_copy = po.synth.MADCompetition.load('mad.pt',
                                                    [po.simul.PooledRGC.from_state_dict_reduced,
                                                     None],
                                                    cache_dir="/home/user/Desktop/metamers/windows_cache")

        """
        tmp = super().load(file_path, ['model_1', 'model_2'], model_constructor, map_location,
                           **state_dict_kwargs)
        synth_target = tmp.synthesis_target
        if '1' in synth_target:
            tmp_target = synth_target.replace('1', '2')
        else:
            tmp_target = synth_target.replace('2', '1')
        tmp.update_target(tmp_target, 'main')
        tmp.update_target(synth_target, 'main')
        return tmp

    def to(self, *args, **kwargs):
        r"""Moves and/or casts the parameters and buffers.

        This can be called as

        .. function:: to(device=None, dtype=None, non_blocking=False)

        .. function:: to(dtype, non_blocking=False)

        .. function:: to(tensor, non_blocking=False)

        Its signature is similar to :meth:`torch.Tensor.to`, but only accepts
        floating point desired :attr:`dtype` s. In addition, this method will
        only cast the floating point parameters and buffers to :attr:`dtype`
        (if given). The integral parameters and buffers will be moved
        :attr:`device`, if that is given, but with dtypes unchanged. When
        :attr:`non_blocking` is set, it tries to convert/move asynchronously
        with respect to the host if possible, e.g., moving CPU Tensors with
        pinned memory to CUDA devices.

        See below for examples.

        .. note::
            This method modifies the module in-place.

        Args:
            device (:class:`torch.device`): the desired device of the parameters
                and buffers in this module
            dtype (:class:`torch.dtype`): the desired floating point type of
                the floating point parameters and buffers in this module
            tensor (torch.Tensor): Tensor whose dtype and device are the desired
                dtype and device for all parameters and buffers in this module

        Returns:
            Module: self
        """
        attrs = ['base_signal', 'base_representation_1', 'base_representation_2',
                 'synthesized_signal', 'synthesized_representation_1', 'synthesized_representation_2',
                 'saved_signal', 'saved_representation_1', 'saved_representation_2',
                 'saved_signal_gradient', 'saved_representation_1_gradient',
                 'saved_representation_2_gradient', 'model_1', 'model_2']
        return super().to(*args, attrs=attrs, **kwargs)

    def _check_state(self, synthesis_target, model):
        """check which synthesis target/model to investigate and update if necessary

        since we have many possible states, the functions that we use to
        investigate the synthesis history can get a bit messy. to help
        with that, we use this helper. user specifies which synthesis
        target and model they want the attributes to work for and we
        call update_target appropriately.

        Importantly, both of those can be None, in which case we update
        nothing

        Since a single MADCompetition instance can be used for
        synthesizing multiple targets and has two models with different
        errors, you can specify the target and the model as well. If
        both are None, we use the current target of the synthesis. If
        synthesis_target is not None, but model is, we use the model
        that's the main target (e.g., if
        ``synthesis_target=='model_1_min'``, the we'd use `'model_1'`)

        Parameters
        ----------
        synthesis_target : {None, 'model_1_min', 'model_1_max', 'model_2_min', 'model_2_max'}
            which synthesis target to grab the representation for. If
            None, we use the most recent synthesis_target (i.e.,
            ``self.synthesis_target``).
        model : {None, 'model_1', 'model_2'}, optional
            which model's representation to get the error for. If None
            and ``synthesis_targe`` is not None, we use the model that's
            the main target for synthesis_target (so if
            synthesis_target=='model_1_min', then we'd use
            'model_1'). If both are None, we use the current target

        Returns
        -------
        last_state : list
            The ``[synthesis_target, model]`` from before we updated (or
            None if no update was performed). call
            ``self.update_target(*last_state)`` to return to this state

        """
        # if both are None, then we don't update the target at all
        last_state = None
        if synthesis_target is not None or model is not None:
            if synthesis_target is None:
                synthesis_target = self.synthesis_target
            if model not in ['model_1', 'model_2', None]:
                raise Exception(f"Can't handle model {model}, must be one of 'model_1', 'model_2',"
                                " or None")
            if model is None:
                step = 'main'
            elif model.split('_') == synthesis_target.split('_')[:-1]:
                step = 'main'
            else:
                step = 'fix'
            last_state = self._last_update_target_args
            self.update_target(synthesis_target, step)
        return last_state

    def representation_error(self, iteration=None, synthesis_target=None, model=None, **kwargs):
        r"""Get the representation error

        This is (synthesized_representation - base_representation). If
        ``iteration`` is not None, we use
        ``self.saved_representation[iteration]`` for
        synthesized_representation..

        Since a single MADCompetition instance can be used for
        synthesizing multiple targets and has two models with different
        errors, you can specify the target and the model as well. If
        both are None, we use the current target of the synthesis. If
        synthesis_target is not None, but model is, we use the model
        that's the main target (e.g., if
        ``synthesis_target=='model_1_min'``, the we'd use
        `'model_1'`). If ``model=='both'``, we reutrn a dictionary
        containing both errors

        Regardless, we always reset the target state to what it was
        before this was called

        Any kwargs are passed through to self.analyze when computing the
        synthesized/target representation.

        Parameters
        ----------
        iteration: int or None, optional
            Which iteration to create the representation ratio for. If
            None, we use the current ``synthesized_representation``
        synthesis_target : {None, 'model_1_min', 'model_1_max', 'model_2_min', 'model_2_max'}
            which synthesis target to grab the representation for. If
            None, we use the most recent synthesis_target (i.e.,
            ``self.synthesis_target``).
        model : {None, 'model_1', 'model_2', 'both'}, optional
            which model's representation to get the error for. If None
            and ``synthesis_targe`` is not None, we use the model that's
            the main target for synthesis_target (so if
            synthesis_target=='model_1_min', then we'd use
            'model_1'). If both are None, we use the current target. If
            'both', we return a dictionary of tensors (with keys
            'model_1' and 'model_2'), which contain both representation
            errors
        kwargs :
            passed through to self.analyze()

        Returns
        -------
        torch.Tensor

        """
        if model == 'both':
            last_state = self._check_state(synthesis_target, None)
            rep_error = {}
            rep_error['model_1'] = self.representation_error(iteration, synthesis_target,
                                                             'model_1')
            rep_error['model_2'] = self.representation_error(iteration, synthesis_target,
                                                             'model_2')
        else:
            last_state = self._check_state(synthesis_target, model)
            rep_error = super().representation_error(iteration, **kwargs)
            # reset to state before calling this function
        if last_state is not None:
            self.update_target(*last_state)
        return rep_error

    def plot_representation_error(self, batch_idx=0, iteration=None, figsize=(12, 5), ylim=None,
                                  ax=None, title='', synthesis_target=None):
        r"""Plot distance ratio showing how close we are to convergence

        We plot ``self.representation_error(iteration)``

        The goal is to use the model's ``plot_representation``
        method. However, in order for this to work, it needs to not only
        have that method, but a way to make a 'mock copy', a separate
        model that has the same initialization parameters, but whose
        representation we can set. For the VentralStream models, we can
        do this using their ``state_dict_reduced`` attribute. If we can't
        do this, then we'll fall back onto using ``plt.plot``

        In order for this to work, we also count on
        ``plot_representation`` to return the figure and the axes it
        modified (axes should be a list)

        If ``iteration`` is not None, we use
        ``self.saved_representation[iteration]`` for
        synthesized_representation..

        Since a single MADCompetition instance can be used for
        synthesizing multiple targets, you can specify the target as
        well. If None, we use the current target of the synthesis.

        MADCompetition also has two models, and we will plot the
        representation error for both of them, on separate subplots
        (titling them appropriately).

        Regardless, we always reset the target state to what it was
        before this was called

        Any kwargs are passed through to self.analyze when computing the
        synthesized/target representation.

        Parameters
        ----------
        batch_idx : int, optional
            Which index to take from the batch dimension (the first one)
        iteration: int or None, optional
            Which iteration to create the representation ratio for. If
            None, we use the current ``synthesized_representation``
        figsize : tuple, optional
            The size of the figure to create
        ylim : tuple or None, optional
            If not None, the y-limits to use for this plot. If None, we
            scale the y-limits so that it's symmetric about 0 with a
            limit of ``np.abs(representation_error).max()``
        ax : matplotlib.pyplot.axis or None, optional
            If not None, the axis to plot this representation on. If
            None, we create our own 1 subplot figure to hold it
        title : str, optional
            The title to put above this axis. If you want no title, pass
            the empty string (``''``)
        synthesis_target : {None, 'model_1_min', 'model_1_max', 'model_2_min', 'model_2_max'}
            which synthesis target to grab the representation for. If
            None, we use the most recent synthesis_target (i.e.,
            ``self.synthesis_target``).


        Returns
        -------
        fig : matplotlib.figure.Figure
            The figure containing the plot

        """
        last_state = self._check_state(synthesis_target, None)
        rep_error = self.representation_error(iteration, synthesis_target, 'both')
        if ax is None:
            fig, axes = plt.subplots(1, 2, figsize=figsize)
        else:
            warnings.warn("ax is not None, so we're ignoring figsize...")
            ax = clean_up_axes(ax, False, ['top', 'right', 'bottom', 'left'], ['x', 'y'])
            fig = ax.figure
            gs = ax.get_subplotspec().subgridspec(1, 2)
            axes = [fig.add_subplot(gs[0, 0]), fig.add_subplot(gs[0, 1])]
        for i, (model, error) in enumerate(rep_error.items()):
            plot_representation(getattr(self, model), error, axes[i], figsize, ylim, batch_idx,
                                f'Model {i+1}: {self._get_model_name(model)} {title}')
        # reset to state before calling this function
        if last_state is not None:
            self.update_target(*last_state)
        return fig

    def plot_synthesized_image(self, batch_idx=0, channel_idx=0, iteration=None, title=None,
                               figsize=(5, 5), ax=None, imshow_zoom=None, vrange=(0, 1),
                               synthesis_target=None):
        """show the synthesized image

        You can specify what iteration to view by using the
        ``iteration`` arg. The default, ``None``, shows the final one.

        We use ``pyrtools.imshow`` to display the synthesized image and
        attempt to automatically find the most reasonable zoom
        value. You can override this value using the imshow_zoom arg,
        but remember that ``pyrtools.imshow`` is opinionated about the
        size of the resulting image and will throw an Exception if the
        axis created is not big enough for the selected zoom. We
        currently cannot shrink the image, so figsize must be big enough
        to display the image

        Since a single MADCompetition instance can be used for
        synthesizing multiple targets, you can specify the target as
        well. If None, we use the current target of the synthesis.

        Regardless, we always reset the target state to what it was
        before this was called

        Parameters
        ----------
        batch_idx : int, optional
            Which index to take from the batch dimension (the first one)
        channel_idx : int, optional
            Which index to take from the channel dimension (the second one)
        iteration : int or None, optional
            Which iteration to display. If None, the default, we show
            the most recent one. Negative values are also allowed.
        title : str or None, optional
            The title for this subplot. If None, will use the class's
            name (e.g., Metamer, MADCompetition). If you want no title,
            set this equal to the empty str (``''``)
        figsize : tuple, optional
            The size of the figure to create. Ignored if ax is not None
        ax : matplotlib.pyplot.axis or None, optional
            If not None, the axis to plot this representation on. If
            None, we create our own 1 subplot figure to hold it
        imshow_zoom : None or float, optional
            How much to zoom in / enlarge the synthesized image, the ratio
            of display pixels to image pixels. If None (the default), we
            attempt to find the best value ourselves. Else, if >1, must
            be an integer.  If <1, must be 1/d where d is a a divisor of
            the size of the largest image.
        vrange : tuple or str, optional
            The vrange option to pass to ``pyrtools.imshow``. See that
            function for details
        synthesis_target : {None, 'model_1_min', 'model_1_max', 'model_2_min', 'model_2_max'}
            which synthesis target to grab the representation for. If
            None, we use the most recent synthesis_target (i.e.,
            ``self.synthesis_target``).

        Returns
        -------
        fig : matplotlib.pyplot.Figure
            The figure containing this plot

        """
        last_state = self._check_state(synthesis_target, None)
        if title is None:
            title = self.synthesis_target
        fig = super().plot_synthesized_image(batch_idx, channel_idx, iteration, title, figsize,
                                             ax, imshow_zoom, vrange)
        # reset to state before calling this function
        if last_state is not None:
            self.update_target(*last_state)
        return fig

    def plot_synthesized_image_all(self, batch_idx=0, channel_idx=0, iteration=None, title=None,
                                   figsize=(10, 10), ax=None, imshow_zoom=None, vrange=(0, 1)):
        """show all synthesized images

        You can specify what iteration to view by using the
        ``iteration`` arg. The default, ``None``, shows the final one.

        We use ``pyrtools.imshow`` to display the synthesized image and
        attempt to automatically find the most reasonable zoom
        value. You can override this value using the imshow_zoom arg,
        but remember that ``pyrtools.imshow`` is opinionated about the
        size of the resulting image and will throw an Exception if the
        axis created is not big enough for the selected zoom. We
        currently cannot shrink the image, so figsize must be big enough
        to display the image

        We show all synthesized images, as separate subplots.

        We always reset the target state to what it was before this was
        called

        Parameters
        ----------
        batch_idx : int, optional
            Which index to take from the batch dimension (the first one)
        channel_idx : int, optional
            Which index to take from the channel dimension (the second one)
        iteration : int or None, optional
            Which iteration to display. If None, the default, we show
            the most recent one. Negative values are also allowed.
        title : str or None, optional
            The title for this subplot. If None, will use the class's
            name (e.g., Metamer, MADCompetition). If you want no title,
            set this equal to the empty str (``''``)
        figsize : tuple, optional
            The size of the figure to create. Ignored if ax is not None
        ax : matplotlib.pyplot.axis or None, optional
            If not None, the axis to plot this representation on. If
            None, we create our own 1 subplot figure to hold it
        imshow_zoom : None or float, optional
            How much to zoom in / enlarge the synthesized image, the ratio
            of display pixels to image pixels. If None (the default), we
            attempt to find the best value ourselves. Else, if >1, must
            be an integer.  If <1, must be 1/d where d is a a divisor of
            the size of the largest image.
        vrange : tuple or str, optional
            The vrange option to pass to ``pyrtools.imshow``. See that
            function for details

        Returns
        -------
        fig : matplotlib.pyplot.Figure
            The figure containing this plot

        """
        if ax is None:
            if imshow_zoom is None:
                imshow_zoom = 1
            fig = pt.tools.display.make_figure(2, 2, [imshow_zoom * i for i in
                                                      self.base_signal.shape[2:]])
            axes = fig.axes
            axes = [clean_up_axes(ax, False, ['top', 'right', 'bottom', 'left'], ['x', 'y'])
                    for ax in axes]
        else:
            ax = clean_up_axes(ax, False, ['top', 'right', 'bottom', 'left'], ['x', 'y'])
            fig = ax.figure
            gs = ax.get_subplotspec().subgridspec(12, 2)
            axes = [fig.add_subplot(gs[0, 0]), fig.add_subplot(gs[0, 1]),
                    fig.add_subplot(gs[1, 0]), fig.add_subplot(gs[1, 1])]
        for ax, target in zip(axes, ['model_1_min', 'model_1_max', 'model_2_min', 'model_2_max']):
            if self.synthesized_signal_all[target] is not None:
                self.plot_synthesized_image(batch_idx, channel_idx, iteration, title, None, ax,
                                            imshow_zoom, vrange, target)
        return fig

    def plot_loss(self, iteration=None, figsize=(5, 5), ax=None, synthesis_target=None, **kwargs):
        """Plot the synthesis loss

        We plot ``self.loss`` over all iterations. We also plot a red
        dot at ``iteration``, to highlight the loss there. If
        ``iteration=None``, then the dot will be at the final iteration.

        Since a single MADCompetition instance can be used for
        synthesizing multiple targets, you can specify the target as
        well. If None, we use the current target of the synthesis.

        MADCompetition also has two models, and we will plot the loss
        for both of them, on the same subplot (labelling them
        appropriately).

        Regardless, we always reset the target state to what it was
        before this was called

        Parameters
        ----------
        iteration : int or None, optional
            Which iteration to display. If None, the default, we show
            the most recent one. Negative values are also allowed.
        figsize : tuple, optional
            The size of the figure to create. Ignored if ax is not None
        ax : matplotlib.pyplot.axis or None, optional
            If not None, the axis to plot this representation on. If
            None, we create our own 1 subplot figure to hold it
        synthesis_target : {None, 'model_1_min', 'model_1_max', 'model_2_min', 'model_2_max'}
            which synthesis target to grab the representation for. If
            None, we use the most recent synthesis_target (i.e.,
            ``self.synthesis_target``).
        kwargs :
            passed to plt.semilogy

        Returns
        -------
        fig : matplotlib.pyplot.Figure
            The figure containing this plot

        """
        if ax is None:
            fig, ax = plt.subplots(1, 1, figsize=figsize)
        else:
            fig = ax.figure
        last_state = self._check_state(synthesis_target, 'model_1')
        model_1_name = self._get_model_name('model_1')
        super().plot_loss(iteration, ax=ax, label=f'Model 1: {model_1_name}',
                          title=f'{self.synthesis_target} loss', **kwargs)
        self._check_state(synthesis_target, 'model_2')
        model_2_name = self._get_model_name('model_2')
        super().plot_loss(iteration, ax=ax, label=f'Model 2: {model_2_name}',
                          title=f'{self.synthesis_target} loss', **kwargs)
        # reset to state before calling this function
        if last_state is not None:
            self.update_target(*last_state)
        ax.legend()
        return fig

    def plot_loss_all(self, iteration=None, figsize=(10, 10), ax=None, **kwargs):
        """Plot loss for all synthesis calls

        We plot ``self.loss`` over all iterations. We also plot a red
        dot at ``iteration``, to highlight the loss there. If
        ``iteration=None``, then the dot will be at the final iteration.

        We will plot the loss for each synthesis target, as a separate
        subplot.

        MADCompetition also has two models, and we will plot the loss
        for both of them, on the same subplot (labelling them
        appropriately).

        We always reset the target state to what it was before this was
        called

        Parameters
        ----------
        iteration : int or None, optional
            Which iteration to display. If None, the default, we show
            the most recent one. Negative values are also allowed.
        figsize : tuple, optional
            The size of the figure to create. Ignored if ax is not None
        ax : matplotlib.pyplot.axis or None, optional
            If not None, the axis to plot this representation on. If
            None, we create our own 1 subplot figure to hold it
        kwargs :
            passed to plt.semilogy

        Returns
        -------
        fig : matplotlib.pyplot.Figure
            The figure containing this plot

        """
        if ax is None:
            fig, axes = plt.subplots(2, 2, figsize=figsize)
            axes = axes.flatten()
        else:
            ax = clean_up_axes(ax, False, ['top', 'right', 'bottom', 'left'], ['x', 'y'])
            fig = ax.figure
            gs = ax.get_subplotspec().subgridspec(12, 2)
            axes = [fig.add_subplot(gs[0, 0]), fig.add_subplot(gs[0, 1]),
                    fig.add_subplot(gs[1, 0]), fig.add_subplot(gs[1, 1])]
        for ax, target in zip(axes, ['model_1_min', 'model_1_max', 'model_2_min', 'model_2_max']):
            self.plot_loss(iteration, ax=ax, synthesis_target=target)
        return fig

    def plot_synthesis_status(self, batch_idx=0, channel_idx=0, iteration=None, figsize=(23, 5),
                              ylim=None, plot_representation_error=True, imshow_zoom=None,
                              vrange=(0, 1), fig=None, plot_image_hist=False,
                              synthesis_target=None):
        r"""Make a plot showing synthesized image, loss, and (optionally) representation ratio

        We create two or three subplots on a new figure. The first one
        contains the synthesized image, the second contains the loss,
        and the (optional) third contains the representation ratio, as
        plotted by ``self.plot_representation_error``.

        You can specify what iteration to view by using the
        ``iteration`` arg. The default, ``None``, shows the final one.

        The loss plot shows the loss as a function of iteration for all
        iterations (even if we didn't save the representation or
        synthesized image at each iteration), with a red dot showing the
        location of the iteration.

        We use ``pyrtools.imshow`` to display the synthesized image and
        attempt to automatically find the most reasonable zoom
        value. You can override this value using the imshow_zoom arg,
        but remember that ``pyrtools.imshow`` is opinionated about the
        size of the resulting image and will throw an Exception if the
        axis created is not big enough for the selected zoom. We
        currently cannot shrink the image, so figsize must be big enough
        to display the image

        Since a single MADCompetition instance can be used for
        synthesizing multiple targets, you can specify the target as
        well. If None, we use the current target of the synthesis.

        MADCompetition also has two models, and we will plot the loss
        for both of them, on the same subplot (labelling them
        appropriately).

        Regardless, we always reset the target state to what it was
        before this was called

        Parameters
        ----------
        batch_idx : int, optional
            Which index to take from the batch dimension (the first one)
        channel_idx : int, optional
            Which index to take from the channel dimension (the second one)
        iteration : int or None, optional
            Which iteration to display. If None, the default, we show
            the most recent one. Negative values are also allowed.
        figsize : tuple, optional
            The size of the figure to create. It may take a little bit
            of playing around to find a reasonable value.
        ylim : tuple or None, optional
            The ylimit to use for the representation_error plot. We pass
            this value directly to ``self.plot_representation_error``
        plot_representation_error : bool, optional
            Whether to plot the representation ratio or not.
        imshow_zoom : None or float, optional
            How much to zoom in / enlarge the synthesized image, the ratio
            of display pixels to image pixels. If None (the default), we
            attempt to find the best value ourselves. Else, if >1, must
            be an integer.  If <1, must be 1/d where d is a a divisor of
            the size of the largest image.
        vrange : tuple or str, optional
            The vrange option to pass to ``pyrtools.imshow``. See that
            function for details
        fig : None or matplotlib.pyplot.Figure
            if None, we create a new figure. otherwise we assume this is
            an empty figure that has the appropriate size and number of
            subplots
        plot_image_hist : bool, optional
            Whether to plot the histograms of image pixel intensities or
            not.
        synthesis_target : {None, 'model_1_min', 'model_1_max', 'model_2_min', 'model_2_max'}
            which synthesis target to grab the representation for. If
            None, we use the most recent synthesis_target (i.e.,
            ``self.synthesis_target``).

        Returns
        -------
        fig : matplotlib.pyplot.Figure
            The figure containing this plot

        """
        last_state = self._check_state(synthesis_target, None)
        if fig is None:
            n_subplots = 2
            width_ratios = np.array([.5, .5])
            if plot_representation_error:
                n_subplots += 1
                width_ratios = np.concatenate([width_ratios, [1]])
            if plot_image_hist:
                n_subplots += 1
                width_ratios = np.concatenate([width_ratios, [.5]])
            width_ratios = width_ratios / width_ratios.sum()
            fig, axes = plt.subplots(1, n_subplots, figsize=figsize,
                                     gridspec_kw={'width_ratios': width_ratios})
        super().plot_synthesis_status(batch_idx, channel_idx, iteration, figsize, ylim,
                                      plot_representation_error, imshow_zoom, vrange, fig,
                                      plot_image_hist)
        # reset to state before calling this function
        if last_state is not None:
            self.update_target(*last_state)
        return fig

    def animate(self, batch_idx=0, channel_idx=0, figsize=(23, 5), framerate=10, ylim=None,
                plot_representation_error=True, imshow_zoom=None, plot_image_hist=False,
                synthesis_target=None):
        r"""Animate synthesis progress!

        This is essentially the figure produced by
        ``self.plot_synthesis_status`` animated over time, for each stored
        iteration.

        It's difficult to determine a reasonable figsize, because we
        don't know how much information is in the plot showing the
        representation ratio. Therefore, it's recommended you play
        around with ``plot_synthesis_status`` until you find a
        good-looking value for figsize.

        We return the matplotlib FuncAnimation object. In order to view
        it in a Jupyter notebook, use the
        ``plenoptic.convert_anim_to_html(anim)`` function. In order to
        save, use ``anim.save(filename)`` (note for this that you'll
        need the appropriate writer installed and on your path, e.g.,
        ffmpeg, imagemagick, etc). Either of these will probably take a
        reasonably long amount of time.

        Since a single MADCompetition instance can be used for
        synthesizing multiple targets, you can specify the target as
        well. If None, we use the current target of the synthesis.

        MADCompetition also has two models, and we will plot the loss
        for both of them, on the same subplot (labelling them
        appropriately).

        Regardless, we always reset the target state to what it was
        before this was called

        Parameters
        ----------
        batch_idx : int, optional
            Which index to take from the batch dimension (the first one)
        channel_idx : int, optional
            Which index to take from the channel dimension (the second one)
        figsize : tuple, optional
            The size of the figure to create. It may take a little bit
            of playing around to find a reasonable value. If you're not
            showing the representation, (12, 5) probably makes sense. If
            you are showing the representation, it depends on the level
            of detail in that plot. If it only creates one set of axes,
            like ``PooledRGC`, then (17,5) is probably fine,
            but you may need much larger if it's more complicated; e.g.,
<<<<<<< HEAD
            for PooledV1, try (39, 11).
=======
            for ``PooledV1``, try (39, 11).
>>>>>>> cb82c51e
        framerate : int, optional
            How many frames a second to display.
        ylim : str, None, or tuple, optional
            The y-limits of the representation_error plot (ignored if
            ``plot_representation_error`` arg is False).

            * If a tuple, then this is the ylim of all plots

            * If None, then all plots have the same limits, all
              symmetric about 0 with a limit of
              ``np.abs(representation_error).max()`` (for the initial
              representation_error)

            * If a string, must be 'rescale' or of the form 'rescaleN',
              where N can be any integer. If 'rescaleN', we rescale the
              limits every N frames (we rescale as if ylim = None). If
              'rescale', then we do this 10 times over the course of the
              animation

        plot_representation_error : bool, optional
            Whether to plot the representation ratio or not.
        imshow_zoom : int, float, or None, optional
            Either an int or an inverse power of 2, how much to zoom the
            images by in the plots we'll create. If None (the default), we
            attempt to find the best value ourselves.
        plot_image_hist : bool, optional
            Whether to plot the histograms of image pixel intensities or
            not. Note that we update this in the most naive way possible
            (by clearing and replotting the values), so it might not
            look as good as the others and may take some time.
        synthesis_target : {None, 'model_1_min', 'model_1_max', 'model_2_min', 'model_2_max'}
            which synthesis target to grab the representation for. If
            None, we use the most recent synthesis_target (i.e.,
            ``self.synthesis_target``).

        Returns
        -------
        anim : matplotlib.animation.FuncAnimation
            The animation object. In order to view, must convert to HTML
            or save.

        """
        last_state = self._check_state(synthesis_target, None)
        if isinstance(ylim, str):
            warnings.warn("Be careful with rescaling the ylims, this can mess up any image that's"
                          " being shown (for example, the representation error of one of the "
                          "models) and, because of the way we handle having two models, the "
                          "animate() method is not as able to determine whether rescaling is "
                          "appropriate.")
        anim = super().animate(batch_idx, channel_idx, figsize, framerate, ylim,
                               plot_representation_error, imshow_zoom, ['loss_1', 'loss_2'],
                               {'model': 'both'}, plot_image_hist)
        # reset to state before calling this function
        if last_state is not None:
            self.update_target(*last_state)
        return anim<|MERGE_RESOLUTION|>--- conflicted
+++ resolved
@@ -1818,11 +1818,7 @@
             of detail in that plot. If it only creates one set of axes,
             like ``PooledRGC`, then (17,5) is probably fine,
             but you may need much larger if it's more complicated; e.g.,
-<<<<<<< HEAD
-            for PooledV1, try (39, 11).
-=======
             for ``PooledV1``, try (39, 11).
->>>>>>> cb82c51e
         framerate : int, optional
             How many frames a second to display.
         ylim : str, None, or tuple, optional
