--- conflicted
+++ resolved
@@ -39,27 +39,18 @@
         match. If this is not a tensor, we try to cast it as one.
     optimized_metric :
         The metric whose value you wish to minimize or maximize, which takes
-<<<<<<< HEAD
-        two tensors and returns a scalar.
-    reference_metric :
-        The metric whose value you wish to keep fixed, which takes two tensors
-        and returns a scalar.
-    minmax :
-        Whether you wish to minimize or maximize ``optimized_metric``.
-=======
         two tensors and returns a scalar. Because of the limitations of pickle,
         you cannot use a lambda function for this if you wish to save the
         Metamer object (i.e., it must be one of our built-in functions or
         defined using a `def` statement)
-    fixed_metric :
+    reference_metric :
         The metric whose value you wish to keep fixed, which takes two tensors
         and returns a scalar. Because of the limitations of pickle, you cannot
         use a lambda function for this if you wish to save the Metamer object
         (i.e., it must be one of our built-in functions or defined using a
         `def` statement)
-    synthesis_target :
-        Whether you wish to minimize or maximize ``synthesis_metric``.
->>>>>>> 0ab63c85
+    minmax :
+        Whether you wish to minimize or maximize ``optimized_metric``.
     initial_noise :
         Standard deviation of the Gaussian noise used to initialize
         ``mad_image`` from ``image``.
