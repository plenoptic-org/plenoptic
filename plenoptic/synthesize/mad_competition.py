"""Run MAD Competition."""
import torch
import numpy as np
from torch import Tensor
from tqdm.auto import tqdm
from ..tools import optim, display, data
from typing import Union, Tuple, Callable, List, Dict
from typing_extensions import Literal
from .synthesis import Synthesis
import warnings
import matplotlib as mpl
import matplotlib.pyplot as plt
from collections import OrderedDict
from pyrtools.tools.display import make_figure as pt_make_figure


class MADCompetition(Synthesis):
    r"""Synthesize a single maximally-differentiating image for two metrics.

    Following the basic idea in [1]_, this class synthesizes a
    maximally-differentiating image for two given metrics, based on a given
    image. We start by adding noise to this image and then iteratively
    adjusting its pixels so as to either minimize or maximize
    ``synthesis_metric`` while holding the value of ``fixed_metric`` constant.

    MADCompetiton accepts two metrics as its input. These should be callables
    that take two images and return a single number, and that number should be
    0 if and only if the two images are identical (thus, the larger the number,
    the more different the two images).

    Note that a full set of images MAD Competition images consists of two
    pairs: a maximal and a minimal image for each metric. A single
    instantiation of ``MADCompetition`` will generate one of these four images.

    Parameters
    ----------
    reference_signal :
        A 4d tensor, this is the image whose representation we wish to
        match. If this is not a tensor, we try to cast it as one.
    synthesis_metric :
        The metric whose value you wish to minimize or maximize, which takes
        two tensors and returns a scalar.
    fixed_metric :
        The metric whose value you wish to keep fixed, which takes two tensors
        and returns a scalar.
    synthesis_target :
        Whether you wish to minimize or maximize ``synthesis_metric``.
    initial_noise :
        Standard deviation of the Gaussian noise used to initialize
        ``synthesized_signal`` from ``reference_signal``.
    metric_tradeoff_lambda :
        Lambda to multiply by ``fixed_metric`` loss and add to
        ``synthesis_metric`` loss. If ``None``, we pick a value so the two
        initial losses are approximately equal in magnitude.
    range_penalty_lambda :
        Lambda to multiply by range penalty and add to loss.
    allowable_range :
        Range (inclusive) of allowed pixel values. Any values outside this
        range will be penalized.

    Attributes
    ----------
    synthesized_signal : torch.Tensor
        The metamer. This may be unfinished depending on how many
        iterations we've run for.
        generators
    losses : list
        A list of the objective function's loss over iterations.
    synthesis_metric_loss : list
        A list of the ``synthesis_metric`` loss over iterations.
    fixed_metric_loss : list
        A list of the ``fixed_metric`` loss over iterations.
    gradient_norm : list
        A list of the gradient_norm over iterations.
    learning_rate : list
        A list of the learning_rate over iterations. We use a scheduler
        that gradually reduces this over time, so it won't be constant.
    pixel_change : list
        A list containing the max pixel change over iterations
        (``pixel_change[i]`` is the max pixel change in
        ``synthesized_signal`` between iterations ``i`` and ``i-1``). note
        this is calculated before any clamping, so may have some very
        large numbers in the beginning
    saved_signal : torch.Tensor or list
        Saved ``self.synthesized_signal`` for later examination.

    References
    ----------
    .. [1] Wang, Z., & Simoncelli, E. P. (2008). Maximum differentiation (MAD)
           competition: A methodology for comparing computational models of
           perceptual discriminability. Journal of Vision, 8(12), 1–13.
           http://dx.doi.org/10.1167/8.12.8

    """

    def __init__(self, reference_signal: Tensor,
                 synthesis_metric: Union[torch.nn.Module, Callable[[Tensor, Tensor], Tensor]],
                 fixed_metric: Union[torch.nn.Module, Callable[[Tensor, Tensor], Tensor]],
                 synthesis_target: Literal['min', 'max'],
                 initial_noise: float = .1,
                 metric_tradeoff_lambda: Union[None, float] = None,
                 range_penalty_lambda: float = .1,
                 allowed_range: Tuple[float] = (0, 1),):
        self.synthesis_metric = synthesis_metric
        self.fixed_metric = fixed_metric
        self.reference_signal = reference_signal.detach()
        if reference_signal.ndimension() < 4:
            raise Exception("reference_signal must be torch.Size([n_batch, "
                            "n_channels, im_height, im_width]) but got "
                            f"{reference_signal.size()}")
        if fixed_metric(reference_signal, reference_signal) != 0:
            raise Exception("fixed_metric should return 0 on two identical images!")
        if synthesis_metric(reference_signal, reference_signal) != 0:
            raise Exception("synthesis_metric should return 0 on two identical images!")
        self.optimizer = None
        self.scheduler = None
        self.losses = []
        self.synthesis_metric_loss = []
        self.fixed_metric_loss = []
        if synthesis_target not in ['min', 'max']:
            raise Exception("synthessi_target must be one of {'min', 'max'}, but got "
                            f"value {synthesis_target} instead!")
        self.synthesis_target = synthesis_target
        self.learning_rate = []
        self.gradient_norm = []
        self.pixel_change = []
        self.range_penalty_lambda = range_penalty_lambda
        self.allowed_range = allowed_range
        self._init_synthesized_signal(initial_noise)
        # If no metric_tradeoff_lambda is specified, pick one that gets them to
        # approximately the same magnitude
        if metric_tradeoff_lambda is None:
            loss_ratio = torch.tensor(self.synthesis_metric_loss[-1] / self.fixed_metric_loss[-1],
                                      dtype=torch.float32)
            metric_tradeoff_lambda = torch.pow(torch.tensor(10),
                                               torch.round(torch.log10(loss_ratio)))
            warnings.warn("Since metric_tradeoff_lamda was None, automatically set"
                          f" to {metric_tradeoff_lambda} to roughly balance metrics.")
        self.metric_tradeoff_lambda = metric_tradeoff_lambda
        self.losses.append(self.objective_function().item())
        self.store_progress = None
        self.saved_signal = []

    def _init_synthesized_signal(self,
                                 initial_noise: float = .1):
        """Initialize the synthesized image.

        Initialize ``self.synthesized_signal`` attribute to be a
        ``reference_signal`` plus Gaussian noise with user-specified standard
        deviation.

        Parameters
        ----------
        initial_noise :
            Standard deviation of the Gaussian noise used to initialize
            ``synthesized_signal`` from ``reference_signal``.

        """
        synthesized_signal = (self.reference_signal + initial_noise *
                              torch.randn_like(self.reference_signal))
        synthesized_signal = synthesized_signal.clamp(*self.allowed_range)
        self.initial_signal = synthesized_signal.clone()
        synthesized_signal.requires_grad_()
        self.synthesized_signal = synthesized_signal
        self._fixed_metric_target = self.fixed_metric(self.reference_signal,
                                                      self.synthesized_signal).item()
        self.fixed_metric_loss.append(self._fixed_metric_target)
        self.synthesis_metric_loss.append(self.synthesis_metric(self.reference_signal,
                                                                self.synthesized_signal).item())

    def _init_optimizer(self, optimizer, scheduler):
        """Initialize optimizer and scheduler."""
        if optimizer is None:
            if self.optimizer is None:
                self.optimizer = torch.optim.Adam([self.synthesized_signal],
                                                  lr=.01, amsgrad=True)
        else:
            if self.optimizer is not None:
                raise Exception("When resuming synthesis, optimizer arg must be None!")
            params = optimizer.param_groups[0]['params']
            if len(params) != 1 or not torch.equal(params[0], self.synthesized_signal):
                raise Exception("For metamer synthesis, optimizer must have one "
                                "parameter, the metamer we're synthesizing.")
            self.optimizer = optimizer
        self.scheduler = scheduler

    def _init_store_progress(self, store_progress: Union[bool, int]):
        """Initialize store_progress-related attributes.

        Sets the ``self.store_progress`` attribute, as well as changing
        ``saved_signal`` and ``saved_model_response`` attibutes to lists so we
        can append to them. finally, adds first value to ``saved_signal`` and
        ``saved_model_response`` if they're empty.

        Parameters
        ----------
        store_progress : bool or int, optional
            Whether we should store the representation of the metamer
            and the metamer image in progress on every iteration. If
            False, we don't save anything. If True, we save every
            iteration. If an int, we save every ``store_progress``
            iterations (note then that 0 is the same as False and 1 the
            same as True). If True or int>0, ``self.saved_signal``
            contains the stored images, and ``self.saved_model_response``
            contains the stored model response.

        """
        if store_progress:
            if store_progress is True:
                store_progress = 1
            # if this is not the first time synthesize is being run for this
            # metamer object, saved_signal/saved_model_response will be tensors
            # instead of lists. This converts them back to lists so we can use
            # append. If it's the first time, they'll be empty lists and this
            # does nothing
            self.saved_signal = list(self.saved_signal)
            # first time synthesize() is called, add the initial synthesized
            # signal and model response (on subsequent calls, this is already
            # part of saved_signal / saved_model_response).
            if len(self.saved_signal) == 0:
                self.saved_signal.append(self.synthesized_signal.clone().to('cpu'))
        if self.store_progress is not None and store_progress != self.store_progress:
            # we require store_progress to be the same because otherwise the
            # subsampling relationship between attrs that are stored every
            # iteration (loss, gradient, etc) and those that are stored every
            # store_progress iteration (e.g., saved_signal,
            # saved_model_response) changes partway through and that's annoying
            raise Exception("If you've already run synthesize() before, must "
                            "re-run it with same store_progress arg. You "
                            f"passed {store_progress} instead of "
                            f"{self.store_progress} (True is equivalent to 1)")
        self.store_progress = store_progress

    def _check_nan_loss(self, loss: Tensor) -> bool:
        """Check if loss is nan and, if so, return True.

        This checks if loss is NaN and, if so, updates
        synthesized_signal/model_response to be several iterations ago (so
        they're meaningful) and then returns True.

        Parameters
        ----------
        loss :
            the loss from the most recent iteration

        Returns
        -------
        is_nan :
            True if loss was nan, False otherwise

        """
        if np.isnan(loss.item()):
            warnings.warn("Loss is NaN, quitting out! We revert "
                          "synthesized_signal to our last saved values (which "
                          "means this will throw an IndexError if you're not "
                          "saving anything)!")
            # need to use the -2 index because the last one will be the one
            # full of NaNs. this happens because the loss is computed before
            # calculating the gradient and updating synthesized_signal;
            # therefore the iteration where loss is NaN is the one *after* the
            # iteration where synthesized_signal started to have NaN values.
            # this will fail if it hits a nan before store_progress iterations
            # (because then saved_signal only has a length of 1) but in that
            # case, you have more severe problems
            self.synthesized_signal = torch.nn.Parameter(self.saved_signal[-2])
            return True
        return False

    def _store(self, i: int) -> bool:
        """Store synthesized_signal anbd model response, if appropriate.

        if it's the right iteration, we update: ``saved_signal``

        Parameters
        ----------
        i :
            the current iteration (0-indexed)

        Returns
        -------
        stored :
            True if we stored this iteration, False if not.

        """
        stored = False
        with torch.no_grad():
            # i is 0-indexed but in order for the math to work out we want to
            # be checking a 1-indexed thing against the modulo (e.g., if
            # max_iter=10 and store_progress=3, then if it's 0-indexed, we'll
            # try to save this four times, at 0, 3, 6, 9; but we just want to
            # save it three times, at 3, 6, 9)
            if self.store_progress and ((i+1) % self.store_progress == 0):
                # want these to always be on cpu, to reduce memory use for GPUs
                self.saved_signal.append(self.synthesized_signal.clone().to('cpu'))
                stored = True
        return stored

    def _check_for_stabilization(self, i: int, stop_criterion: float,
                                 stop_iters_to_check: int) -> bool:
        r"""Check whether the loss has stabilized and, if so, return True.

         Have we been synthesizing for ``stop_iters_to_check`` iterations?
         | |
        no yes
         | '---->Is ``abs(self.loss[-1] - self.losses[-stop_iters_to_check] < stop_criterion``?
         |      no |
         |       | yes
         <-------' |
         |         '------> return ``True``
         |
         '---------> return ``False``

        Parameters
        ----------
        i :
            The current iteration (0-indexed).
        stop_criterion :
            If the loss over the past ``stop_iters_to_check`` has changed
            less than ``stop_criterion``, we terminate synthesis.
        stop_iters_to_check :
            How many iterations back to check in order to see if the
            loss has stopped decreasing (for ``stop_criterion``).

        Returns
        -------
        loss_stabilized :
            Whether the loss has stabilized or not.

        """
        if len(self.losses) > stop_iters_to_check:
            if abs(self.losses[-stop_iters_to_check] - self.losses[-1]) < stop_criterion:
                return True
        return False

    def objective_function(self,
                           synthesized_signal: Union[Tensor, None] = None,
                           reference_signal: Union[Tensor, None] = None) -> Tensor:
        r"""Compute the MADCompetition synthesis loss.

        This computes:

        .. math::

            t L_1(x, \hat{x}) &+ \lambda_1 [L_2(x, x+\epsilon) - L_2(x, \hat{x})]^2 \\
                              &+ \lambda_2 \mathcal{B}(\hat{x})


        where :math:`t` is 1 if ``self.synthesis_target`` is ``'min'`` and -1
        if it's ``'max'``, :math:`L_1` is ``self.synthesis_metric``,
        :math:`L_2` is ``self.fixed_metric``, :math:`x` is
        ``self.reference_signal``, :math:`\hat{x}` is
        ``self.synthesized_signal``, :math:`\epsilon` is the initial noise,
        :math:`\mathcal{B}` is the quadratic bound penalty, :math:`\lambda_1`
        is ``self.metric_tradeoff_lambda`` and :math:`\lambda_2` is
        ``self.range_penalty_lambda``.

        Parameters
        ----------
        synthesized_signal :
            Proposed ``synthesized_signal``, :math:`\hat{x}` in the above
            equation. If None, use ``self.synthesized_signal``.
        reference_signal :
            Proposed ``reference_signal``, :math:`x` in the above equation. If
            None, use ``self.reference_signal``.

        Returns
        -------
        loss

        """
        if reference_signal is None:
            reference_signal = self.reference_signal
        if synthesized_signal is None:
            synthesized_signal = self.synthesized_signal
        synth_target = {'min': 1, 'max': -1}[self.synthesis_target]
        synthesis_loss = self.synthesis_metric(reference_signal, synthesized_signal)
        fixed_loss = (self._fixed_metric_target -
                      self.fixed_metric(reference_signal, synthesized_signal)).pow(2)
        range_penalty = optim.penalize_range(synthesized_signal,
                                             self.allowed_range)
        # print(synthesis_loss, fixed_loss, range_penalty)
        return (synth_target * synthesis_loss +
                self.metric_tradeoff_lambda * fixed_loss +
                self.range_penalty_lambda * range_penalty)

    def _closure(self) -> Tensor:
        r"""An abstraction of the gradient calculation, before the optimization step.

        This enables optimization algorithms that perform several evaluations
        of the gradient before taking a step (ie. second order methods like
        LBFGS).

        Additionally, this is where ``loss`` is calculated and
        ``loss.backward()`` is called.

        Returns
        -------
        loss

        """
        self.optimizer.zero_grad()
        loss = self.objective_function()
        loss.backward(retain_graph=False)
        return loss

    def _optimizer_step(self, pbar: tqdm) -> Tuple[Tensor, Tensor, Tensor, Tensor]:
        r"""Compute and propagate gradients, then step the optimizer to update synthesized_signal.

        Parameters
        ----------
        pbar :
            A tqdm progress-bar, which we update with a postfix
            describing the current loss, gradient norm, and learning
            rate (it already tells us which iteration and the time
            elapsed).

        Returns
        -------
        loss : torch.Tensor
            1-element tensor containing the loss on this step
        synthesis_metric : torch.Tensor
            1-element tensor containing the synthesis_metric on this step
        fixed_metric : torch.Tensor
            1-element tensor containing the fixed_metric on this step
        gradient : torch.Tensor
            1-element tensor containing the gradient on this step
        learning_rate : torch.Tensor
            1-element tensor containing the learning rate on this step
        pixel_change : torch.Tensor
            1-element tensor containing the max pixel change in
            synthesized_signal between this step and the last

        """
        last_iter_synthesized_signal = self.synthesized_signal.clone()
        postfix_dict = {}
        loss = self.optimizer.step(self._closure)
        grad_norm = self.synthesized_signal.grad.detach().norm()
        if grad_norm.item() != grad_norm.item():
            raise Exception('found a NaN in the gradients during optimization')

        fm = self.fixed_metric(self.reference_signal, self.synthesized_signal)
        sm = self.synthesis_metric(self.reference_signal, self.synthesized_signal)

        # optionally step the scheduler
        if self.scheduler is not None:
            self.scheduler.step(loss.item())

        pixel_change = torch.max(torch.abs(self.synthesized_signal -
                                           last_iter_synthesized_signal))
        # for display purposes, always want loss to be positive. add extra info
        # here if you want it to show up in progress bar
        pbar.set_postfix(
            OrderedDict(loss=f"{abs(loss.item()):.04e}",
                        learning_rate=self.optimizer.param_groups[0]['lr'],
                        gradient_norm=f"{grad_norm.item():.04e}",
                        pixel_change=f"{pixel_change:.04e}",
                        fixed_metric=f'{fm.item():.04e}',
                        synthesis_metric=f'{sm.item():.04e}'))
        return loss, sm, fm, grad_norm, self.optimizer.param_groups[0]['lr'], pixel_change

    def synthesize(self, max_iter: int = 100,
                   optimizer: Union[None, torch.optim.Optimizer] = None,
                   scheduler: Union[None, torch.optim.lr_scheduler._LRScheduler] = None,
                   store_progress: Union[bool, int] = False,
                   stop_criterion: float = 1e-4, stop_iters_to_check: int = 50
                   ) -> Tensor:
        r"""Synthesize a metamer.

        This is the main method, which updates the ``initial_image`` until its
        representation matches that of ``target_signal``.

        We run this until either we reach ``max_iter`` or the change over the
        past ``stop_iters_to_check`` iterations is less than
        ``stop_criterion``, whichever comes first

        Parameters
        ----------
        max_iter :
            The maximum number of iterations to run before we end synthesis
            (unless we hit the stop criterion).
        optimizer :
            The optimizer to use. If None and this is the first time calling
            synthesize, we use Adam(lr=.01, amsgrad=True); if synthesize has
            been called before, this must be None and we reuse the previous
            optimizer.
        scheduler :
            The learning rate scheduler to use. If None, we don't use one.
        store_progress :
            Whether we should store the representation of the metamer
            and the metamer image in progress on every iteration. If
            False, we don't save anything. If True, we save every
            iteration. If an int, we save every ``store_progress``
            iterations (note then that 0 is the same as False and 1 the
            same as True).
        stop_criterion :
            If the loss over the past ``stop_iters_to_check`` has changed
            less than ``stop_criterion``, we terminate synthesis.
        stop_iters_to_check :
            How many iterations back to check in order to see if the
            loss has stopped decreasing (for ``stop_criterion``).

        Returns
        -------
        synthesized_signal : torch.Tensor
            The metamer we've created

        """
        # initialize the optimizer and scheduler
        self._init_optimizer(optimizer, scheduler)

        # get ready to store progress
        self._init_store_progress(store_progress)

        pbar = tqdm(range(max_iter))

        for i in pbar:
            loss, sm, fm, g, lr, pixel_change = self._optimizer_step(pbar)
            self.losses.append(loss.item())
            self.fixed_metric_loss.append(fm.item())
            self.synthesis_metric_loss.append(sm.item())
            self.pixel_change.append(pixel_change.item())
            self.gradient_norm.append(g.item())
            self.learning_rate.append(lr)
            if self._check_nan_loss(loss):
                break

            # update saved_* attrs
            self._store(i)

            if self._check_for_stabilization(i, stop_criterion,
                                             stop_iters_to_check):
                break

        pbar.close()

        # finally, stack the saved_* attributes
        if self.store_progress:
            self.saved_signal = torch.stack(self.saved_signal)

        return self.synthesized_signal

    def save(self, file_path: str):
        r"""Save all relevant variables in .pt file.

        Note that if store_progress is True, this will probably be very
        large.

        See ``load`` docstring for an example of use.

        Parameters
        ----------
        file_path : str
            The path to save the metamer object to

        """
<<<<<<< HEAD
        # the first two lines here make sure that we have both the _1 and _2
        # versions, regardless of which is currently found in .values()
        attrs = ([k.replace('_1', '_2') for k in self._names.values()] +
                 [k.replace('_2', '_1') for k in self._names.values()] +
                 [k + '_all' for k in self._attrs_all])
        # Removes duplicates
        attrs = list(set(attrs))
        # Remove the models, don't want to save those.
        attrs.remove('model_1')
        attrs.remove('model_2')
        # add the attributes not included above
        attrs += ['seed', 'scales', 'scales_timing', 'scales_loss', 'scales_finished',
                  'store_progress', 'save_progress', 'save_path', 'synthesis_target',
                  'coarse_to_fine']
        super().save(file_path, attrs)

    def load(self, file_path, map_location=None, **pickle_load_args):
        r"""Load all relevant stuff from a .pt file.

        This should be called by an initialized ``MADComptetion`` object -- we
        will ensure that ``base_signal``, ``base_representation_1`` (and thus
        ``model_1``), ``base_representation_2`` (and thus ``model_2``), and
        ``loss_function`` are all identical.

        Note this operates in place and so doesn't return anything.

        Parameters
        ----------
        file_path : str
            The path to load the synthesis object from
        map_location : str, optional
            map_location argument to pass to ``torch.load``. If you save
            stuff that was being run on a GPU and are loading onto a
            CPU, you'll need this to make sure everything lines up
            properly. This should be structured like the str you would
            pass to ``torch.device``
        pickle_load_args :
            any additional kwargs will be added to ``pickle_module.load`` via
            ``torch.load``, see that function's docstring for details.

        Examples
        --------
        >>> mad = po.synth.MADCompetition(img, model1, model2)
        >>> mad.synthesize(max_iter=10, store_progress=True)
        >>> mad.save('mad.pt')
        >>> mad_copy = po.synth.MADCompetition(img, model1, model2)
        >>> mad_copy = mad_copy.load('mad.pt')

        """
        # we have to check the loss functions ourself, because they're a bit
        # finicky
        tmp_dict = torch.load(file_path, pickle_module=dill)
        img = torch.rand_like(self.base_signal)
        rep = torch.rand_like(self.base_representation_1)
        saved_loss = tmp_dict['loss_function_1'](rep, self.base_representation_1, img,
                                                 self.base_signal)
        init_loss = self.loss_function_1(rep, self.base_representation_1, img,
                                         self.base_signal)
        if not torch.allclose(saved_loss, init_loss, rtol=1E-2):
            raise Exception("Saved and initialized loss_function_1 are different! On base and random "
                            f"representation got: Initialized: {init_loss}"
                            f", Saved: {saved_loss}, difference: {init_loss-saved_loss}")
        rep = torch.rand_like(self.base_representation_2)
        saved_loss = tmp_dict['loss_function_2'](rep, self.base_representation_2, img,
                                                 self.base_signal)
        init_loss = self.loss_function_2(rep, self.base_representation_2, img,
                                         self.base_signal)
        if not torch.allclose(saved_loss, init_loss, rtol=1E-2):
            raise Exception("Saved and initialized loss_function_2 are different! On base and random "
                            f"representation got: Initialized: {init_loss}"
                            f", Saved: {saved_loss}, difference: {init_loss-saved_loss}")
        super().load(file_path, map_location,
                     ['base_signal', 'base_representation_1',
                      'base_representation_2'],
                     **pickle_load_args)
        synth_target = self.synthesis_target
        if '1' in synth_target:
            tmp_target = synth_target.replace('1', '2')
        else:
            tmp_target = synth_target.replace('2', '1')
        self.update_target(tmp_target, 'main')
        self.update_target(synth_target, 'main')
=======
        # this copies the attributes dict so we don't actually remove the
        # model attribute in the next line
        attrs = {k: v for k, v in vars(self).items()}
        # if the metrics are Modules, then we don't want to save them. If
        # they're functions then saving them is fine.
        if isinstance(self.synthesis_metric, torch.nn.Module):
            attrs.pop('synthesis_metric')
        if isinstance(self.fixed_metric, torch.nn.Module):
            attrs.pop('fixed_metric')
        super().save(file_path, attrs=attrs)
>>>>>>> d1cfe704

    def to(self, *args, **kwargs):
        r"""Moves and/or casts the parameters and buffers.

        This can be called as

        .. function:: to(device=None, dtype=None, non_blocking=False)

        .. function:: to(dtype, non_blocking=False)

        .. function:: to(tensor, non_blocking=False)

        Its signature is similar to :meth:`torch.Tensor.to`, but only accepts
        floating point desired :attr:`dtype` s. In addition, this method will
        only cast the floating point parameters and buffers to :attr:`dtype`
        (if given). The integral parameters and buffers will be moved
        :attr:`device`, if that is given, but with dtypes unchanged. When
        :attr:`non_blocking` is set, it tries to convert/move asynchronously
        with respect to the host if possible, e.g., moving CPU Tensors with
        pinned memory to CUDA devices.

        See below for examples.

        .. note::
            This method modifies the module in-place.

        Args:
            device (:class:`torch.device`): the desired device of the parameters
                and buffers in this module
            dtype (:class:`torch.dtype`): the desired floating point type of
                the floating point parameters and buffers in this module
            tensor (torch.Tensor): Tensor whose dtype and device are the desired
                dtype and device for all parameters and buffers in this module

        Returns:
            Module: self
        """
        attrs = ['reference_signal', 'synthesized_signal', 'saved_signal']
        super().to(*args, attrs=attrs, **kwargs)
        # if the metrics are Modules, then we should pass them as well. If
        # they're functions then nothing needs to be done.
        try:
            self.fixed_metric.to(*args, **kwargs)
        except AttributeError:
            pass
        try:
            self.synthesis_metric.to(*args, **kwargs)
        except AttributeError:
            pass

    def load(self, file_path: str,
             map_location: Union[str, None] = None,
             **pickle_load_args):
        r"""Load all relevant stuff from a .pt file.

        This should be called by an initialized ``MADCompetition`` object -- we will
        ensure that ``target_signal``, ``target_model_response`` (and thus
        ``model``), and ``loss_function`` are all identical.

        Note this operates in place and so doesn't return anything.

        Parameters
        ----------
        file_path : str
            The path to load the synthesis object from
        map_location : str, optional
            map_location argument to pass to ``torch.load``. If you save
            stuff that was being run on a GPU and are loading onto a
            CPU, you'll need this to make sure everything lines up
            properly. This should be structured like the str you would
            pass to ``torch.device``
        pickle_load_args :
            any additional kwargs will be added to ``pickle_module.load`` via
            ``torch.load``, see that function's docstring for details.

        Examples
        --------
        >>> metamer = po.synth.MADCompetition(img, model)
        >>> metamer.synthesize(max_iter=10, store_progress=True)
        >>> metamer.save('metamers.pt')
        >>> metamer_copy = po.synth.MADCompetition(img, model)
        >>> metamer_copy.load('metamers.pt')

        Note that you must create a new instance of the Synthesis object and
        *then* load.

        """
        check_attributes = ['reference_signal', 'metric_tradeoff_lambda',
                            'range_penalty_lambda', 'allowed_range',
                            'synthesis_target']
        check_loss_functions = ['fixed_metric', 'synthesis_metric']
        super().load(file_path, map_location=map_location,
                     check_attributes=check_attributes,
                     check_loss_functions=check_loss_functions,
                     **pickle_load_args)
        # make this require a grad again
        self.synthesized_signal.requires_grad_()


def plot_loss(mad: MADCompetition,
              iteration: Union[int, None] = None,
              axes: Union[List[mpl.axes.Axes], mpl.axes.Axes, None] = None,
              **kwargs) -> mpl.axes.Axes:
    """Plot metric losses.

    Plots ``mad.synthesis_metric_loss`` and ``mad.fixed_metric_loss`` on two
    separate axes, over all iterations. Also plots a red dot at ``iteration``,
    to highlight the loss there. If ``iteration=None``, then the dot will be at
    the final iteration.

    Parameters
    ----------
    mad :
        MADCompetition object whose loss we want to plot.
    iteration :
        Which iteration to display. If None, the default, we show
        the most recent one. Negative values are also allowed.
    axes :
        Pre-existing axes for plot. If a list of axes, must be the two axes to
        use for this plot. If a single axis, we'll split it in half
        horizontally. If None, we call ``plt.gca()``.
    kwargs :
        passed to plt.plot

    Returns
    -------
    axes :
        The matplotlib axes containing the plot.

    Notes
    -----
    We plot ``abs(mad.losses)`` because if we're maximizing the synthesis
    metric, we minimized its negative. By plotting the absolute value, we get
    them all on the same scale.

    """
    if iteration is None:
        loss_idx = len(mad.losses) - 1
    else:
        if iteration < 0:
            # in order to get the x-value of the dot to line up,
            # need to use this work-around
            loss_idx = len(mad.losses) + iteration
        else:
            loss_idx = iteration
    if axes is None:
        axes = plt.gca()
    if not hasattr(axes, '__iter__'):
        axes = display.clean_up_axes(axes, False,
                                     ['top', 'right', 'bottom', 'left'],
                                     ['x', 'y'])
        gs = axes.get_subplotspec().subgridspec(1, 2)
        fig = axes.figure
        axes = [fig.add_subplot(gs[0, 0]), fig.add_subplot(gs[0, 1])]
    losses = [mad.fixed_metric_loss, mad.synthesis_metric_loss]
    names = ['Fixed metric loss', 'Synthesis metric loss']
    for ax, loss, name in zip(axes, losses, names):
        ax.plot(loss, **kwargs)
        ax.scatter(loss_idx, loss[loss_idx], c='r')
        ax.set(xlabel='Synthesis iteration', ylabel=name)
    return ax


def display_synthesized_signal(mad: MADCompetition,
                               batch_idx: int = 0,
                               channel_idx: Union[int, None] = None,
                               zoom: Union[float, None] = None,
                               iteration: Union[int, None] = None,
                               ax: Union[mpl.axes.Axes, None] = None,
                               title: str = 'MADCompetition',
                               **kwargs) -> mpl.axes.Axes:
    """Display synthesized_signal.

    You can specify what iteration to view by using the ``iteration`` arg.
    The default, ``None``, shows the final one.

    We use ``plenoptic.imshow`` to display the synthesized image and attempt to
    automatically find the most reasonable zoom value. You can override this
    value using the zoom arg, but remember that ``plenoptic.imshow`` is
    opinionated about the size of the resulting image and will throw an
    Exception if the axis created is not big enough for the selected zoom.

    Parameters
    ----------
    mad :
        MADCompetition object whose synthesized signal we want to display.
    batch_idx :
        Which index to take from the batch dimension
    channel_idx :
        Which index to take from the channel dimension. If None, we assume
        image is RGB(A) and show all channels.
    zoom :
        How much to zoom in / enlarge the synthesized image, the ratio
        of display pixels to image pixels. If None (the default), we
        attempt to find the best value ourselves.
    iteration :
        Which iteration to display. If None, the default, we show
        the most recent one. Negative values are also allowed.
    ax :
        Pre-existing axes for plot. If None, we call ``plt.gca()``.
    title :
        Title of the axis.
    kwargs :
        Passed to ``plenoptic.imshow``

    Returns
    -------
    ax :
        The matplotlib axes containing the plot.

    """
    if iteration is None:
        image = mad.synthesized_signal
    else:
        image = mad.saved_signal[iteration]
    if batch_idx is None:
        raise Exception("batch_idx must be an integer!")
    # we're only plotting one image here, so if the user wants multiple
    # channels, they must be RGB
    if channel_idx is None and image.shape[1] > 1:
        as_rgb = True
    else:
        as_rgb = False
    if ax is None:
        ax = plt.gca()
    display.imshow(image, ax=ax, title=title, zoom=zoom,
                   batch_idx=batch_idx, channel_idx=channel_idx,
                   as_rgb=as_rgb, **kwargs)
    ax.xaxis.set_visible(False)
    ax.yaxis.set_visible(False)
    return ax


def plot_pixel_values(mad: MADCompetition,
                      batch_idx: int = 0,
                      channel_idx: Union[int, None] = None,
                      iteration: Union[int, None] = None,
                      ylim: Union[Tuple[float], Literal[False]] = None,
                      ax: Union[mpl.axes.Axes, None] = None,
                      **kwargs) -> mpl.axes.Axes:
    r"""Plot histogram of pixel values of reference and synthesized signals.

    As a way to check the distributions of pixel intensities and see
    if there's any values outside the allowed range

    Parameters
    ----------
    mad :
        MADCompetition object with the images whose pixel values we want to compare.
    batch_idx :
        Which index to take from the batch dimension
    channel_idx :
        Which index to take from the channel dimension. If None, we use all
        channels (assumed use-case is RGB(A) images).
    iteration :
        Which iteration to display. If None, the default, we show
        the most recent one. Negative values are also allowed.
    ylim :
        if tuple, the ylimit to set for this axis. If False, we leave
        it untouched
    ax :
        Pre-existing axes for plot. If None, we call ``plt.gca()``.
    kwargs :
        passed to plt.hist

    Returns
    -------
    ax :
        Creates axes.

    """
    def _freedman_diaconis_bins(a):
        """Calculate number of hist bins using Freedman-Diaconis rule. copied from seaborn."""
        # From https://stats.stackexchange.com/questions/798/
        a = np.asarray(a)
        iqr = np.diff(np.percentile(a, [.25, .75]))[0]
        if len(a) < 2:
            return 1
        h = 2 * iqr / (len(a) ** (1 / 3))
        # fall back to sqrt(a) bins if iqr is 0
        if h == 0:
            return int(np.sqrt(a.size))
        else:
            return int(np.ceil((a.max() - a.min()) / h))

    kwargs.setdefault('alpha', .4)
    if iteration is None:
        image = mad.synthesized_signal[batch_idx]
    else:
        image = mad.saved_signal[iteration, batch_idx]
    reference_signal = mad.reference_signal[batch_idx]
    if channel_idx is not None:
        image = image[channel_idx]
        reference_signal = reference_signal[channel_idx]
    if ax is None:
        ax = plt.gca()
    image = data.to_numpy(image).flatten()
    reference_signal = data.to_numpy(reference_signal).flatten()
    ax.hist(image, bins=min(_freedman_diaconis_bins(image), 50),
            label='Synthesized image', **kwargs)
    ax.hist(reference_signal, bins=min(_freedman_diaconis_bins(image), 50),
            label='reference image', **kwargs)
    ax.legend()
    if ylim:
        ax.set_ylim(ylim)
    ax.set_title("Histogram of pixel values")
    return ax


def _setup_synthesis_fig(fig: Union[mpl.figure.Figure, None] = None,
                         axes_idx: Dict[str, int] = {},
                         figsize: Union[Tuple[float], None] = None,
                         synthesized_signal: bool = True,
                         loss: bool = True,
                         pixel_values: bool = False,
                         synthesized_signal_width: float = 1,
                         loss_width: float = 2,
                         pixel_values_width: float = 1) -> Tuple[mpl.figure.Figure, List[mpl.axes.Axes], Dict[str, int]]:
    """Set up figure for plot_synthesis_status.

    Creates figure with enough axes for the all the plots you want. Will
    also create index in axes_idx for them if you haven't done so already.

    By default, all axes will be on the same row and have the same width. If
    you want them to be on different rows, will need to initialize fig yourself
    and pass that in. For changing width, change the corresponding *_width arg,
    which gives width relative to other axes. So if you want the axis for the
    loss plot to be three times as wide as the others, set loss_width=3.

    Parameters
    ----------
    fig :
        The figure to plot on or None. If None, we create a new figure
    axes_idx :
        Dictionary specifying which axes contains which type of plot, allows
        for more fine-grained control of the resulting figure. Probably only
        helpful if fig is also defined. Possible keys: loss, pixel_values,
        misc. Values should all be ints. If you tell this function to create a
        plot that doesn't have a corresponding key, we find the lowest int that
        is not already in the dict, so if you have axes that you want
        unchanged, place their idx in misc.
    figsize :
        The size of the figure to create. It may take a little bit of
        playing around to find a reasonable value. If None, we attempt to
        make our best guess, aiming to have relative width=1 correspond to 5
    synthesized_signal :
        Whether to include axis for plot of the synthesized image or not.
    loss :
        Whether to include axis for plot of the loss or not.
    pixel_values :
        Whether to include axis for plot of the histograms of image pixel
        intensities or not.
    synthesized_signal_width :
        Relative width of the axis for the synthesized image.
    loss_width :
        Relative width of the axis for loss plot.
    pixel_values_width :
        Relative width of the axis for image pixel intensities histograms.

    Returns
    -------
    fig :
        The figure to plot on
    axes :
        List or array of axes contained in fig
    axes_idx :
        Dictionary identifying the idx for each plot type

    """
    n_subplots = 0
    axes_idx = axes_idx.copy()
    width_ratios = []
    if synthesized_signal:
        n_subplots += 1
        width_ratios.append(synthesized_signal_width)
        if 'synthesized_signal' not in axes_idx.keys():
            axes_idx['synthesized_signal'] = data._find_min_int(axes_idx.values())
    if loss:
        n_subplots += 1
        width_ratios.append(loss_width)
        if 'loss' not in axes_idx.keys():
            axes_idx['loss'] = data._find_min_int(axes_idx.values())
    if pixel_values:
        n_subplots += 1
        width_ratios.append(pixel_values_width)
        if 'pixel_values' not in axes_idx.keys():
            axes_idx['pixel_values'] = data._find_min_int(axes_idx.values())
    if fig is None:
        width_ratios = np.array(width_ratios)
        if figsize is None:
            # we want (5, 5) for each subplot, with a bit of room between
            # each subplot
            figsize = ((width_ratios*5).sum() + width_ratios.sum()-1, 5)
        width_ratios = width_ratios / width_ratios.sum()
        fig, axes = plt.subplots(1, n_subplots, figsize=figsize,
                                 gridspec_kw={'width_ratios': width_ratios})
        if n_subplots == 1:
            axes = [axes]
    else:
        axes = fig.axes
    # make sure misc contains all the empty axes
    misc_axes = axes_idx.get('misc', [])
    all_axes = []
    for i in axes_idx.values():
        # so if it's a list of ints
        if hasattr(i, '__iter__'):
            all_axes.extend(i)
        else:
            all_axes.append(i)
    misc_axes += [i for i, _ in enumerate(fig.axes) if i not in all_axes]
    axes_idx['misc'] = misc_axes
    return fig, axes, axes_idx


def plot_synthesis_status(mad: MADCompetition,
                          batch_idx: int = 0,
                          channel_idx: Union[int, None] = None,
                          iteration: Union[int, None] = None,
                          vrange: Union[Tuple[float], str] = 'indep1',
                          zoom: Union[float, None] = None,
                          fig: Union[mpl.figure.Figure, None] = None,
                          axes_idx: Dict[str, int] = {},
                          figsize: Union[Tuple[float], None] = None,
                          synthesized_signal: bool = True,
                          loss: bool = True,
                          pixel_values: bool = False,
                          width_ratios: Dict[str, float] = {},
                          ) -> Tuple[mpl.figure.Figure, Dict[str, int]]:
    r"""Make a plot showing synthesis status.

    We create several subplots to analyze this. By default, we create two
    subplots on a new figure: the first one contains the synthesized signal and
    the second contains the loss.

    There is an optional additional plot: pixel_values, a histogram of pixel
    values of the synthesized and target images.

    All of these (including the default plots) can be toggled using their
    corresponding boolean flags, and can be created separately using the
    method with the name `plot_{flag}`.

    Parameters
    ----------
    mad :
        MADCompetition object whose status we want to plot.
    batch_idx :
        Which index to take from the batch dimension
    channel_idx :
        Which index to take from the channel dimension. If None, we use all
        channels (assumed use-case is RGB(A) image).
    iteration :
        Which iteration to display. If None, the default, we show
        the most recent one. Negative values are also allowed.
    vrange :
        The vrange option to pass to ``display_synthesized_signal()``. See
        docstring of ``imshow`` for possible values.
    zoom :
        How much to zoom in / enlarge the synthesized image, the ratio
        of display pixels to image pixels. If None (the default), we
        attempt to find the best value ourselves.
    fig :
        if None, we create a new figure. otherwise we assume this is
        an empty figure that has the appropriate size and number of
        subplots
    axes_idx :
        Dictionary specifying which axes contains which type of plot, allows
        for more fine-grained control of the resulting figure. Probably only
        helpful if fig is also defined. Possible keys: ``'synthesized_signal',
        'loss', 'pixel_values', 'misc'``. Values should all be ints. If you
        tell this function to create a plot that doesn't have a corresponding
        key, we find the lowest int that is not already in the dict, so if you
        have axes that you want unchanged, place their idx in ``'misc'``.
    figsize :
        The size of the figure to create. It may take a little bit of
        playing around to find a reasonable value. If None, we attempt to
        make our best guess, aiming to have each axis be of size (5, 5)
    synthesized_signal :
        Whether to display the synthesized image or not.
    loss :
        Whether to plot the loss or not.
    pixel_values :
        Whether to plot the histograms of image pixel intensities or
        not.
    width_ratios :
        By default, all plots axes will have the same width. To change
        that, specify their relative widths using the keys:
        ['synthesized_signal', 'loss', 'pixel_values'] and floats specifying
        their relative width. Any not included will be assumed to be 1.

    Returns
    -------
    fig :
        The figure containing this plot
    axes_idx :
        Dictionary giving index of each plot.

    """
    if iteration is not None and not mad.store_progress:
        raise Exception("synthesis() was run with store_progress=False, "
                        "cannot specify which iteration to plot (only"
                        " last one, with iteration=None)")
    if mad.synthesized_signal.ndim not in [3, 4]:
        raise Exception("plot_synthesis_status() expects 3 or 4d data;"
                        "unexpected behavior will result otherwise!")
    width_ratios = {f'{k}_width': v for k, v in width_ratios.items()}
    fig, axes, axes_idx = _setup_synthesis_fig(fig, axes_idx, figsize,
                                               synthesized_signal,
                                               loss,
                                               pixel_values,
                                               **width_ratios)

    if synthesized_signal:
        display_synthesized_signal(mad, batch_idx=batch_idx,
                                   channel_idx=channel_idx,
                                   iteration=iteration,
                                   ax=axes[axes_idx['synthesized_signal']],
                                   zoom=zoom, vrange=vrange)
    if loss:
        plot_loss(mad, iteration=iteration, axes=axes[axes_idx['loss']])
        # this function creates a single axis for loss, which plot_loss then
        # split into two. this makes sure the right two axes are present in the
        # dict
        all_axes = []
        for i in axes_idx.values():
            # so if it's a list of ints
            if hasattr(i, '__iter__'):
                all_axes.extend(i)
            else:
                all_axes.append(i)
        new_axes = [i for i, _ in enumerate(fig.axes)
                    if i not in all_axes]
        axes_idx['loss'] = new_axes
    if pixel_values:
        plot_pixel_values(mad, batch_idx=batch_idx,
                          channel_idx=channel_idx,
                          iteration=iteration,
                          ax=axes[axes_idx['pixel_values']])
    return fig, axes_idx


def animate(mad: MADCompetition,
            framerate: int = 10,
            batch_idx: int = 0,
            channel_idx: Union[int, None] = None,
            zoom: Union[float, None] = None,
            fig: Union[mpl.figure.Figure, None] = None,
            axes_idx: Dict[str, int] = {},
            figsize: Union[Tuple[float], None] = None,
            synthesized_signal: bool = True,
            loss: bool = True,
            pixel_values: bool = False,
            width_ratios: Dict[str, float] = {},
            ) -> mpl.animation.FuncAnimation:
    r"""Animate synthesis progress.

    This is essentially the figure produced by
    ``mad.plot_synthesis_status`` animated over time, for each stored
    iteration.

    We return the matplotlib FuncAnimation object. In order to view
    it in a Jupyter notebook, use the
    ``plenoptic.convert_anim_to_html(anim)`` function. In order to
    save, use ``anim.save(filename)`` (note for this that you'll
    need the appropriate writer installed and on your path, e.g.,
    ffmpeg, imagemagick, etc). Either of these will probably take a
    reasonably long amount of time.

    Parameters
    ----------
    mad :
        MADCompetition object whose synthesis we want to animate.
    framerate :
        How many frames a second to display.
    batch_idx :
        Which index to take from the batch dimension
    channel_idx :
        Which index to take from the channel dimension. If None, we use all
        channels (assumed use-case is RGB(A) image).
    zoom :
        How much to zoom in / enlarge the synthesized image, the ratio
        of display pixels to image pixels. If None (the default), we
        attempt to find the best value ourselves.
    fig :
        If None, create the figure from scratch. Else, should be an empty
        figure with enough axes (the expected use here is have same-size
        movies with different plots).
    axes_idx :
        Dictionary specifying which axes contains which type of plot, allows
        for more fine-grained control of the resulting figure. Probably only
        helpful if fig is also defined. Possible keys: ``'synthesized_signal',
        'loss', 'pixel_values', 'misc'``. Values should all be ints. If you
        tell this function to create a plot that doesn't have a corresponding
        key, we find the lowest int that is not already in the dict, so if you
        have axes that you want unchanged, place their idx in ``'misc'``.
    figsize :
        The size of the figure to create. It may take a little bit of
        playing around to find a reasonable value. If None, we attempt to
        make our best guess, aiming to have each axis be of size (5, 5)
    synthesized_signal :
        Whether to display the synthesized image or not.
    loss :
        Whether to plot the loss or not.
    pixel_values :
        Whether to plot the histograms of image pixel intensities or
        not.
        By default, all plots axes will have the same width. To change
        that, specify their relative widths using the keys:
        ['synthesized_signal', 'loss', 'pixel_values'] and floats specifying
        their relative width. Any not included will be assumed to be 1.

    Returns
    -------
    anim :
        The animation object. In order to view, must convert to HTML
        or save.

    Notes
    -----
    By default, we use the ffmpeg backend, which requires that you have
    ffmpeg installed and on your path (https://ffmpeg.org/download.html).
    To use a different, use the matplotlib rcParams:
    `matplotlib.rcParams['animation.writer'] = writer`, see
    https://matplotlib.org/stable/api/animation_api.html#writer-classes for
    more details.

    For displaying in a jupyter notebook, ffmpeg appears to be required.

    """
    if not mad.store_progress:
        raise Exception("synthesize() was run with store_progress=False,"
                        " cannot animate!")
    if mad.synthesized_signal.ndim not in [3, 4]:
        raise Exception("animate() expects 3 or 4d data; unexpected"
                        " behavior will result otherwise!")
    # we run plot_synthesis_status to initialize the figure if either fig is
    # None or if there are no titles on any axes, which we assume means that
    # it's an empty figure
    if fig is None or not any([ax.get_title() for ax in fig.axes]):
        fig, axes_idx = plot_synthesis_status(mad=mad,
                                              batch_idx=batch_idx,
                                              channel_idx=channel_idx,
                                              iteration=0, figsize=figsize,
                                              loss=loss,
                                              zoom=zoom, fig=fig,
                                              synthesized_signal=synthesized_signal,
                                              pixel_values=pixel_values,
                                              axes_idx=axes_idx,
                                              width_ratios=width_ratios)
    # grab the artist for the second plot (we don't need to do this for the
    # synthesized image or model_response plot, because we use the update_plot
    # function for that)
    if loss:
        scat = [fig.axes[i].collections[0] for i in axes_idx['loss']]
    # can also have multiple plots

    def movie_plot(i):
        artists = []
        if synthesized_signal:
            artists.extend(display.update_plot(fig.axes[axes_idx['synthesized_signal']],
                                               data=mad.saved_signal[i],
                                               batch_idx=batch_idx))
        if pixel_values:
            # this is the dumbest way to do this, but it's simple --
            # clearing the axes can cause problems if the user has, for
            # example, changed the tick locator or formatter. not sure how
            # to handle this best right now
            fig.axes[axes_idx['pixel_values']].clear()
            plot_pixel_values(mad, batch_idx=batch_idx,
                              channel_idx=channel_idx, iteration=i,
                              ax=fig.axes[axes_idx['pixel_values']])
        if loss:
            # loss always contains values from every iteration, but everything
            # else will be subsampled.
            x_val = i*mad.store_progress
            scat[0].set_offsets((x_val, mad.fixed_metric_loss[x_val]))
            scat[1].set_offsets((x_val, mad.synthesis_metric_loss[x_val]))
            artists.extend(scat)
        # as long as blitting is True, need to return a sequence of artists
        return artists

    # don't need an init_func, since we handle initialization ourselves
    anim = mpl.animation.FuncAnimation(fig, movie_plot,
                                       frames=len(mad.saved_signal),
                                       blit=True, interval=1000./framerate,
                                       repeat=False)
    plt.close(fig)
    return anim


def display_synthesized_signal_all(mad_metric1_min: MADCompetition,
                                   mad_metric2_min: MADCompetition,
                                   mad_metric1_max: MADCompetition,
                                   mad_metric2_max: MADCompetition,
                                   metric1_name: Union[str, None] = None,
                                   metric2_name: Union[str, None] = None,
                                   zoom: Union[int, float] = 1,
                                   **kwargs) -> mpl.figure.Figure:
    """Display all MAD Competition images.

    To generate a full set of MAD Competition images, you need four instances:
    one for minimizing and maximizing each metric. This helper function creates
    a figure to display the full set of images.

    In addition to the four MAD Competition images, this also plots the initial
    image from `mad_metric1_min`, for comparison.

    Note that all four MADCompetition instances must have the same
    `reference_signal`.

    Parameters
    ----------
    mad_metric1_min :
        MADCompetition object that minimized the first metric.
    mad_metric2_min :
        MADCompetition object that minimized the second metric.
    mad_metric1_max :
        MADCompetition object that maximized the first metric.
    mad_metric2_max :
        MADCompetition object that maximized the second metric.
    metric1_name :
        Name of the first metric. If None, we use the name of the
        `synthesis_metric` function from `mad_metric1_min`.
    metric2_name :
        Name of the second metric. If None, we use the name of the
        `synthesis_metric` function from `mad_metric2_min`.
    zoom :
        Ratio of display pixels to image pixels. See `plenoptic.imshow` for
        details.
    kwargs :
        Passed to `plenoptic.imshow`.

    Returns
    -------
    fig :
        Figure containing the images.

    """
    # this is a bit of a hack right now, because they don't all have same
    # initial image
    if not torch.allclose(mad_metric1_min.reference_signal, mad_metric2_min.reference_signal):
        raise Exception("All four instances of MADCompetition should have same reference_image!")
    if not torch.allclose(mad_metric1_min.reference_signal, mad_metric1_max.reference_signal):
        raise Exception("All four instances of MADCompetition should have same reference_image!")
    if not torch.allclose(mad_metric1_min.reference_signal, mad_metric2_max.reference_signal):
        raise Exception("All four instances of MADCompetition should have same reference_image!")
    if metric1_name is None:
        metric1_name = mad_metric1_min.synthesis_metric.__name__
    if metric2_name is None:
        metric2_name = mad_metric2_min.synthesis_metric.__name__
    fig = pt_make_figure(3, 2, [zoom * i for i in
                                mad_metric1_min.reference_signal.shape[-2:]])
    mads = [mad_metric1_min, mad_metric1_max, mad_metric2_min, mad_metric2_max]
    titles = [f'Minimize {metric1_name}', f'Maximize {metric1_name}',
              f'Minimize {metric2_name}', f'Maximize {metric2_name}']
    # we're only plotting one image here, so if the user wants multiple
    # channels, they must be RGB
    if kwargs.get('channel_idx', None) is None and mad_metric1_min.initial_signal.shape[1] > 1:
        as_rgb = True
    else:
        as_rgb = False
    display.imshow(mad_metric1_min.reference_signal, ax=fig.axes[0],
                   title='Reference image', zoom=zoom, as_rgb=as_rgb,
                   **kwargs)
    display.imshow(mad_metric1_min.initial_signal, ax=fig.axes[1],
                   title='Initial (noisy) image', zoom=zoom, as_rgb=as_rgb,
                   **kwargs)
    for ax, mad, title in zip(fig.axes[2:], mads, titles):
        display_synthesized_signal(mad, zoom=zoom, ax=ax, title=title,
                                   **kwargs)
    return fig


def plot_loss_all(mad_metric1_min: MADCompetition,
                  mad_metric2_min: MADCompetition,
                  mad_metric1_max: MADCompetition,
                  mad_metric2_max: MADCompetition,
                  metric1_name: Union[str, None] = None,
                  metric2_name: Union[str, None] = None,
                  metric1_kwargs: Dict = {'c': 'C0'},
                  metric2_kwargs: Dict = {'c': 'C1'},
                  min_kwargs: Dict = {'linestyle': '--'},
                  max_kwargs: Dict = {'linestyle': '-'},
                  figsize=(10, 5)) -> mpl.figure.Figure:
    """Plot loss for full set of MAD Competiton instances.

    To generate a full set of MAD Competition images, you need four instances:
    one for minimizing and maximizing each metric. This helper function creates
    a two-axis figure to display the loss for this full set.

    Note that all four MADCompetition instances must have the same
    `reference_signal`.

    Parameters
    ----------
    mad_metric1_min :
        MADCompetition object that minimized the first metric.
    mad_metric2_min :
        MADCompetition object that minimized the second metric.
    mad_metric1_max :
        MADCompetition object that maximized the first metric.
    mad_metric2_max :
        MADCompetition object that maximized the second metric.
    metric1_name :
        Name of the first metric. If None, we use the name of the
        `synthesis_metric` function from `mad_metric1_min`.
    metric2_name :
        Name of the second metric. If None, we use the name of the
        `synthesis_metric` function from `mad_metric2_min`.
    metric1_kwargs :
        Dictionary of arguments to pass to `matplotlib.pyplot.plot` to identify
        synthesis instance where the first metric was being optimized.
    metric2_kwargs :
        Dictionary of arguments to pass to `matplotlib.pyplot.plot` to identify
        synthesis instance where the second metric was being optimized.
    min_kwargs :
        Dictionary of arguments to pass to `matplotlib.pyplot.plot` to identify
        synthesis instance where `synthesis_metric` was being minimized.
    max_kwargs :
        Dictionary of arguments to pass to `matplotlib.pyplot.plot` to identify
        synthesis instance where `synthesis_metric` was being maximized.
    figsize :
        Size of the figure we create.

    Returns
    -------
    fig :
        Figure containing the plot.

    """
    if not torch.allclose(mad_metric1_min.reference_signal, mad_metric2_min.reference_signal):
        raise Exception("All four instances of MADCompetition should have same reference_image!")
    if not torch.allclose(mad_metric1_min.reference_signal, mad_metric1_max.reference_signal):
        raise Exception("All four instances of MADCompetition should have same reference_image!")
    if not torch.allclose(mad_metric1_min.reference_signal, mad_metric2_max.reference_signal):
        raise Exception("All four instances of MADCompetition should have same reference_image!")
    if metric1_name is None:
        metric1_name = mad_metric1_min.synthesis_metric.__name__
    if metric2_name is None:
        metric2_name = mad_metric2_min.synthesis_metric.__name__
    fig, axes = plt.subplots(1, 2, figsize=figsize)
    plot_loss(mad_metric1_min, axes=axes, label=f'Minimize {metric1_name}',
              **metric1_kwargs, **min_kwargs)
    plot_loss(mad_metric1_max, axes=axes, label=f'Maximize {metric1_name}',
              **metric1_kwargs, **max_kwargs)
    # we pass the axes backwards here because the fixed and synthesis metrics are the opposite as they are in the instances above.
    plot_loss(mad_metric2_min, axes=axes[::-1], label=f'Minimize {metric2_name}',
              **metric2_kwargs, **min_kwargs)
    plot_loss(mad_metric2_max, axes=axes[::-1], label=f'Maximize {metric2_name}',
              **metric2_kwargs, **max_kwargs)
    axes[0].set(ylabel='Loss', title=metric2_name)
    axes[1].set(ylabel='Loss', title=metric1_name)
    axes[1].legend(loc='center left', bbox_to_anchor=(1.1, .5))
    return fig<|MERGE_RESOLUTION|>--- conflicted
+++ resolved
@@ -553,90 +553,6 @@
             The path to save the metamer object to
 
         """
-<<<<<<< HEAD
-        # the first two lines here make sure that we have both the _1 and _2
-        # versions, regardless of which is currently found in .values()
-        attrs = ([k.replace('_1', '_2') for k in self._names.values()] +
-                 [k.replace('_2', '_1') for k in self._names.values()] +
-                 [k + '_all' for k in self._attrs_all])
-        # Removes duplicates
-        attrs = list(set(attrs))
-        # Remove the models, don't want to save those.
-        attrs.remove('model_1')
-        attrs.remove('model_2')
-        # add the attributes not included above
-        attrs += ['seed', 'scales', 'scales_timing', 'scales_loss', 'scales_finished',
-                  'store_progress', 'save_progress', 'save_path', 'synthesis_target',
-                  'coarse_to_fine']
-        super().save(file_path, attrs)
-
-    def load(self, file_path, map_location=None, **pickle_load_args):
-        r"""Load all relevant stuff from a .pt file.
-
-        This should be called by an initialized ``MADComptetion`` object -- we
-        will ensure that ``base_signal``, ``base_representation_1`` (and thus
-        ``model_1``), ``base_representation_2`` (and thus ``model_2``), and
-        ``loss_function`` are all identical.
-
-        Note this operates in place and so doesn't return anything.
-
-        Parameters
-        ----------
-        file_path : str
-            The path to load the synthesis object from
-        map_location : str, optional
-            map_location argument to pass to ``torch.load``. If you save
-            stuff that was being run on a GPU and are loading onto a
-            CPU, you'll need this to make sure everything lines up
-            properly. This should be structured like the str you would
-            pass to ``torch.device``
-        pickle_load_args :
-            any additional kwargs will be added to ``pickle_module.load`` via
-            ``torch.load``, see that function's docstring for details.
-
-        Examples
-        --------
-        >>> mad = po.synth.MADCompetition(img, model1, model2)
-        >>> mad.synthesize(max_iter=10, store_progress=True)
-        >>> mad.save('mad.pt')
-        >>> mad_copy = po.synth.MADCompetition(img, model1, model2)
-        >>> mad_copy = mad_copy.load('mad.pt')
-
-        """
-        # we have to check the loss functions ourself, because they're a bit
-        # finicky
-        tmp_dict = torch.load(file_path, pickle_module=dill)
-        img = torch.rand_like(self.base_signal)
-        rep = torch.rand_like(self.base_representation_1)
-        saved_loss = tmp_dict['loss_function_1'](rep, self.base_representation_1, img,
-                                                 self.base_signal)
-        init_loss = self.loss_function_1(rep, self.base_representation_1, img,
-                                         self.base_signal)
-        if not torch.allclose(saved_loss, init_loss, rtol=1E-2):
-            raise Exception("Saved and initialized loss_function_1 are different! On base and random "
-                            f"representation got: Initialized: {init_loss}"
-                            f", Saved: {saved_loss}, difference: {init_loss-saved_loss}")
-        rep = torch.rand_like(self.base_representation_2)
-        saved_loss = tmp_dict['loss_function_2'](rep, self.base_representation_2, img,
-                                                 self.base_signal)
-        init_loss = self.loss_function_2(rep, self.base_representation_2, img,
-                                         self.base_signal)
-        if not torch.allclose(saved_loss, init_loss, rtol=1E-2):
-            raise Exception("Saved and initialized loss_function_2 are different! On base and random "
-                            f"representation got: Initialized: {init_loss}"
-                            f", Saved: {saved_loss}, difference: {init_loss-saved_loss}")
-        super().load(file_path, map_location,
-                     ['base_signal', 'base_representation_1',
-                      'base_representation_2'],
-                     **pickle_load_args)
-        synth_target = self.synthesis_target
-        if '1' in synth_target:
-            tmp_target = synth_target.replace('1', '2')
-        else:
-            tmp_target = synth_target.replace('2', '1')
-        self.update_target(tmp_target, 'main')
-        self.update_target(synth_target, 'main')
-=======
         # this copies the attributes dict so we don't actually remove the
         # model attribute in the next line
         attrs = {k: v for k, v in vars(self).items()}
@@ -647,7 +563,6 @@
         if isinstance(self.fixed_metric, torch.nn.Module):
             attrs.pop('fixed_metric')
         super().save(file_path, attrs=attrs)
->>>>>>> d1cfe704
 
     def to(self, *args, **kwargs):
         r"""Moves and/or casts the parameters and buffers.
