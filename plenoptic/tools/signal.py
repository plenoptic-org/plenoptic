<<<<<<< HEAD
from math import pi
from typing import Tuple, Union

import numpy as np
import torch
=======
from typing import List, Optional, Tuple, Union

import numpy as np
import torch
from torch import Tensor
>>>>>>> 2d7de8e0
import torch.fft as fft
from pyrtools.pyramids.steer import steer_to_harmonics_mtx


<<<<<<< HEAD
def minimum(x, dim=None, keepdim=False):
    r"""compute minimum in torch over any axis or combination of axes in tensor

    Parameters
    ----------
    x: torch.Tensor
        input tensor
    dim: list of ints
        dimensions over which you would like to compute the minimum
    keepdim: bool
        keep original dimensions of tensor when returning result

    Returns
    -------
    min_x : torch.Tensor
=======
def minimum(
    x: Tensor, dim: Optional[List[int]] = None, keepdim: bool = False
) -> Tensor:
    r"""Compute minimum in torch over any axis or combination of axes in tensor.

    Parameters
    ----------
    x
        Input tensor.
    dim 
        Dimensions over which you would like to compute the minimum.
    keepdim 
        Keep original dimensions of tensor when returning result.

    Returns
    -------
    min_x 
>>>>>>> 2d7de8e0
        Minimum value of x.
    """
    if dim is None:
        dim = tuple(range(x.ndim))
    dim = reversed(sorted(dim))
    min_x = x
    for i in dim:
        min_x, _ = min_x.min(i, keepdim)
    return min_x


def maximum(
    x: Tensor, dim: Optional[List[int]] = None, keepdim: bool = False
) -> Tensor:
    r"""Compute maximum in torch over any dim or combination of axes in tensor.

    Parameters
    ----------
    x
        Input tensor
    dim
        Dimensions over which you would like to compute the minimum
    keepdim
        Keep original dimensions of tensor when returning result

    Returns
    -------
    max_x
        Maximum value of x.
    """
    if dim is None:
        dim = tuple(range(x.ndim))
    dim = reversed(sorted(dim))
    max_x = x
    for i in dim:
        max_x, _ = max_x.max(i, keepdim)
    return max_x


<<<<<<< HEAD
def rescale(x, a=0, b=1):
    r"""Linearly rescale the dynamic range of the input x to [a, b]
    """
=======
def rescale(x: Tensor, a: float = 0.0, b: float = 1.0) -> Tensor:
    r"""Linearly rescale the dynamic range of the input x to [a,b]."""
>>>>>>> 2d7de8e0
    v = x.max() - x.min()
    g = x - x.min()
    if v > 0:
        g = g / v
    return a + g * (b - a)


<<<<<<< HEAD
def interpolate1d(x_new, Y, X):
    r"""One-dimensional piecewise linear interpolation to a
    function with given discrete data points (X, Y), evaluated at x_new.

    Parameters
    ----------
    x_new: torch.Tensor
        The x-coordinates at which to evaluate the interpolated values.
    Y: array_like
        The y-coordinates of the data points.
    X: array_like
        The x-coordinates of the data points, same length as X.

    Returns
    -------
    Interpolated values of shape identical to `x_new`.

    Notes
    -----
    This function is a wrapper around ``np.interp()``.
    """
    out = np.interp(x=x_new.flatten(), xp=X, fp=Y)

    return np.reshape(out, x_new.shape)


def raised_cosine(width=1, position=0, values=(0, 1)):
    """Return a lookup table containing a "raised cosine" soft threshold
    function
=======
def raised_cosine(
    width: float = 1, position: float = 0, values: Tuple[float, float] = (0, 1)
) -> Tuple[np.ndarray, np.ndarray]:
    """Return a lookup table containing a "raised cosine" soft threshold function.
>>>>>>> 2d7de8e0

    Y =  VALUES(1)
        + (VALUES(2)-VALUES(1))
        * cos^2( PI/2 * (X - POSITION + WIDTH)/WIDTH )

    This lookup table is suitable for use by `interpolate1d`

    Parameters
    ----------
    width
        The width of the region over which the transition occurs.
    position
        The location of the center of the threshold.
    values
        2-tuple specifying the values to the left and right of the transition.

    Returns
    -------
    X
        The x values of this raised cosine.
    Y
        The y values of this raised cosine.
    """
<<<<<<< HEAD
    sz = 256   # arbitrary!

    X = pi * np.arange(-sz-1, 2) / (2*sz)
=======

    sz = 256  # arbitrary!

    X = np.pi * np.arange(-sz - 1, 2) / (2 * sz)
>>>>>>> 2d7de8e0

    Y = values[0] + (values[1] - values[0]) * np.cos(X) ** 2

    # make sure end values are repeated, for extrapolation...
    Y[0] = Y[1]
    Y[sz + 2] = Y[sz + 1]

<<<<<<< HEAD
    X = position + (2*width/pi) * (X + pi / 4)
=======
    X = position + (2 * width / np.pi) * (X + np.pi / 4)
>>>>>>> 2d7de8e0

    return X, Y


<<<<<<< HEAD
def rectangular_to_polar(x):
    r"""Rectangular to polar coordinate transform

    Parameters
    --------
    x: torch.Tensor
        complex tensor

    Returns
    -------
    amplitude: torch.Tensor
        tensor containing the amplitude (aka. complex modulus)
    phase: torch.Tensor
        tensor containing the phase
    """
    return torch.abs(x), torch.angle(x)
=======
def interpolate1d(
    x_new: Tensor, Y: Union[Tensor, np.ndarray], X: Union[Tensor, np.ndarray]
) -> Tensor:
    r"""One-dimensional linear interpolation.

    Returns the one-dimensional piecewise linear interpolant to a
    function with given discrete data points (X, Y), evaluated at x_new.

    Note: this function is just a wrapper around ``np.interp()``.

    Parameters
    ----------
    x_new
        The x-coordinates at which to evaluate the interpolated values.
    Y
        The y-coordinates of the data points.
    X
        The x-coordinates of the data points, same length as X.

    Returns
    -------
    Interpolated values of shape identical to `x_new`.

    """

    out = np.interp(x=x_new.flatten(), xp=X, fp=Y)

    return np.reshape(out, x_new.shape)


def rectangular_to_polar(x: Tensor) -> Tuple[Tensor, Tensor]:
    r"""Rectangular to polar coordinate transform

    Parameters
    ----------
    x
        Complex tensor.

    Returns
    -------
    amplitude
        Tensor containing the amplitude (aka. complex modulus).
    phase
        Tensor containing the phase.
    """

    amplitude = torch.abs(x)
    phase = torch.angle(x)
    return amplitude, phase
>>>>>>> 2d7de8e0


def polar_to_rectangular(amplitude: Tensor, phase: Tensor) -> Tensor:
    r"""Polar to rectangular coordinate transform

    Parameters
    ----------
    amplitude
        Tensor containing the amplitude (aka. complex modulus). Must be > 0.
    phase
        Tensor containing the phase

    Returns
    -------
<<<<<<< HEAD
    torch.Tensor
        complex tensor
=======
    Complex tensor.
>>>>>>> 2d7de8e0
    """
    if (amplitude < 0).any():
        raise ValueError("Amplitudes must be strictly positive.")

    real = amplitude * torch.cos(phase)
    imaginary = amplitude * torch.sin(phase)
    return torch.complex(real, imaginary)


<<<<<<< HEAD
def make_disk(img_size: Union[int, Tuple[int, int]],
              outer_radius: float = None,
              inner_radius: float = None) -> torch.Tensor:
    r""" Create a circular mask with softened edges to  an image.
    All values within ``inner_radius`` will be 1, and all values from
    ``inner_radius`` to ``outer_radius`` will decay smoothly to 0.

    Parameters
    ----------
    img_size:
        Size of image in pixels.
    outer_radius:
        Total radius of disk. Values from ``inner_radius`` to ``outer_radius``
        will decay smoothly to zero.
    inner_radius:
        Radius of inner disk. All elements from the origin to ``inner_radius``
        will be set to 1.

    Returns
    -------
    mask:
        Tensor mask with torch.Size(img_size).
    """
    if isinstance(img_size, int):
        img_size = (img_size, img_size)
    assert len(img_size) == 2

    if outer_radius is None:
        outer_radius = (min(img_size)-1) / 2

    if inner_radius is None:
        inner_radius = outer_radius / 2

    mask = torch.empty(*img_size)
    i0, j0 = (img_size[0] - 1) / 2, (img_size[1] - 1) / 2  # image center

    for i in range(img_size[0]):  # height
        for j in range(img_size[1]):  # width

            r = np.sqrt((i-i0)**2 + (j-j0)**2)

            if r > outer_radius:
                mask[i][j] = 0
            elif r < inner_radius:
                mask[i][j] = 1
            else:
                radial_decay = (r - inner_radius) / (outer_radius - inner_radius)
                mask[i][j] = (1 + np.cos(pi * radial_decay)) / 2

    return mask


def add_noise(img, noise_mse):
    """Add normally distributed noise to an image

    This adds normally-distributed noise to an image so that the resulting
    noisy version has the specified mean-squared error.

    Parameters
    ----------
    img : torch.Tensor
        the image to make noisy
    noise_mse : float or list
        the target MSE value / variance of the noise. More than one value is
        allowed

    Returns
    -------
    noisy_img : torch.Tensor
        the noisy image. If `noise_mse` contains only one element, this will be
        the same size as `img`. Else, each separate value from `noise_mse` will
        be along the batch dimension.

    TODO
    ----
    parametrize in terms of SNR
    """
    noise_mse = torch.tensor(noise_mse, dtype=torch.float32,
                             device=img.device).unsqueeze(0)
    noise_mse = noise_mse.view(noise_mse.nelement(), 1, 1, 1)
    noise = 200 * torch.randn(max(noise_mse.shape[0], img.shape[0]),
                              *img.shape[1:], device=img.device)
    noise = noise - noise.mean()
    noise = noise * \
        torch.sqrt(noise_mse / (noise**2).mean((-1, -2)
                                               ).unsqueeze(-1).unsqueeze(-1))
    return img + noise


def autocorr(x, n_shifts=7):
    """Compute the autocorrelation of `x` up to `n_shifts` shifts,
    the calculation is performed in the frequency domain.

    Parameters
    ---------
    x: torch.Tensor
        input signal of shape [b, c, h, w]
    n_shifts: integer
        Sets the length scale of the auto-correlation
        (ie. maximum offset or lag)

    Returns
    -------
    autocorr: torch.tensor
        computed autocorrelation

    Notes
    -----
    - By the Einstein-Wiener-Khinchin theorem:
    The autocorrelation of a wide sense stationary (WSS) process is the
    inverse Fourier transform of its energy spectrum (ESD) - which itself
    is the multiplication between FT(x(t)) and FT(x(-t)).
    In other words, the auto-correlation is convolution of the signal `x` with
    itself, which corresponds to squaring in the frequency domain.
    This approach is computationally more efficient than brute force
    (n log(n) vs n^2).
    - By Cauchy-Swartz, the autocorrelation attains it is maximum at the center
    location (ie. no shift) - that maximum value is the signal's variance
    (assuming that the input signal is mean centered).
=======
def autocorr(x: Tensor, n_shifts: int = 7) -> Tensor:
    """Compute the autocorrelation of `x` up to `n_shifts` shifts,
    the calculation is performed in the frequency domain.
    Parameters
    ---------
    x
        Input signal of shape [b, c, h, w]
    n_shifts
        Sets the length scale of the auto-correlation (ie. maximum offset or lag).

    Returns
    -------
    autocorr
        Computed autocorrelation.

    Notes
    -----

    - By the Einstein-Wiener-Khinchin theorem: The autocorrelation of a wide
      sense stationary (WSS) process is the inverse Fourier transform of its
      energy spectrum (ESD) - which itself is the multiplication between
      FT(x(t)) and FT(x(-t)). In other words, the auto-correlation is
      convolution of the signal `x` with itself, which corresponds to squaring
      in the frequency domain. This approach is computationally more efficient
      than brute force (n log(n) vs n^2).

    - By Cauchy-Swartz, the autocorrelation attains it is maximum at the center
      location (ie. no shift) - that maximum value is the signal's variance
      (assuming that the input signal is mean centered).

>>>>>>> 2d7de8e0
    """
    N, C, H, W = x.shape
    assert n_shifts >= 1

    spectrum = fft.rfft2(x, dim=(-2, -1), norm=None)

    energy_spectrum = torch.abs(spectrum) ** 2
    zero_phase = torch.zeros_like(energy_spectrum)
    energy_spectrum = polar_to_rectangular(energy_spectrum, zero_phase)

<<<<<<< HEAD
    autocorr = fft.irfft2(energy_spectrum, dim=(-2, -1), norm=None,
                          s=(H, W))
    autocorr = fft.fftshift(autocorr, dim=(-2, -1)) / (H*W)

    if n_shifts is not None:
        autocorr = autocorr[:, :, (H//2-n_shifts//2):(H//2+(n_shifts+1)//2),
                                  (W//2-n_shifts//2):(W//2+(n_shifts+1)//2)]
    return autocorr


def steer(basis, angle, harmonics=None, steermtx=None, return_weights=False,
          even_phase=True):
=======
    autocorr = fft.irfft2(energy_spectrum, dim=(-2, -1), norm=None, s=(H, W))
    autocorr = fft.fftshift(autocorr, dim=(-2, -1)) / (H * W)

    if n_shifts is not None:
        autocorr = autocorr[
            :,
            :,
            (H // 2 - n_shifts // 2) : (H // 2 + (n_shifts + 1) // 2),
            (W // 2 - n_shifts // 2) : (W // 2 + (n_shifts + 1) // 2),
        ]
    return autocorr


def steer(
    basis: Tensor,
    angle: Union[np.ndarray, Tensor, int],
    harmonics: Optional[List[int]] = None,
    steermtx: Optional[Union[Tensor, np.ndarray]] = None,
    return_weights: bool = False,
    even_phase: bool = True,
):
>>>>>>> 2d7de8e0
    """Steer BASIS to the specfied ANGLE.

    Parameters
    ----------
    basis
        Array whose columns are vectorized rotated copies of a steerable
        function, or the responses of a set of steerable filters.
    angle
        Scalar or column vector the size of the basis. specifies the angle(s)
        (in radians) to steer to
    harmonics
        A list of harmonic numbers indicating the angular harmonic content of
        the basis. if None (default), N even or odd low frequencies, as for
        derivative filters
    steermtx
        Matrix which maps the filters onto Fourier series components (ordered
        [cos0 cos1 sin1 cos2 sin2 ... sinN]). See steer_to_harmonics_mtx
        function for more details. If None (default), assumes cosine phase
        harmonic components, and filter positions at 2pi*n/N.
    return_weights
        Whether to return the weights or not.
    even_phase
        Specifies whether the harmonics are cosine or sine phase aligned about
        those positions.

    Returns
    -------
    res
        The resteered basis.
    steervect
        The weights used to resteer the basis. only returned if
        ``return_weights`` is True.
    """

    num = basis.shape[-1]
    device = basis.device

    if isinstance(angle, (int, float)):
        angle = np.array([angle])
    else:
        if angle.shape[0] != basis.shape[0] or angle.shape[1] != 1:
            raise Exception(
                "ANGLE must be a scalar, or a column vector the"
                "size of the basis elements"
            )

    # If HARMONICS is not specified, assume derivatives.
    if harmonics is None:
        harmonics = np.arange(1 - (num % 2), num, 2)

    if len(harmonics.shape) == 1 or harmonics.shape[0] == 1:
        # reshape to column matrix
        harmonics = harmonics.reshape(harmonics.shape[0], 1)
    elif harmonics.shape[0] != 1 and harmonics.shape[1] != 1:
        raise Exception("input parameter HARMONICS must be 1D!")

    if 2 * harmonics.shape[0] - (harmonics == 0).sum() != num:
        raise Exception("harmonics list is incompatible with basis size!")

    # If STEERMTX not passed, assume evenly distributed cosine-phase filters:
    if steermtx is None:
        steermtx = steer_to_harmonics_mtx(
<<<<<<< HEAD
            harmonics, pi * np.arange(num) / num, even_phase=even_phase)
=======
            harmonics, np.pi * np.arange(num) / num, even_phase=even_phase
        )
>>>>>>> 2d7de8e0

    steervect = np.zeros((angle.shape[0], num))
    arg = angle * harmonics[np.nonzero(harmonics)[0]].T
    if all(harmonics):
        steervect[:, range(0, num, 2)] = np.cos(arg)
        steervect[:, range(1, num, 2)] = np.sin(arg)
    else:
        steervect[:, 0] = np.ones((arg.shape[0], 1))
        steervect[:, range(1, num, 2)] = np.cos(arg)
        steervect[:, range(2, num, 2)] = np.sin(arg)

    steervect = np.dot(steervect, steermtx)

    steervect = torch.tensor(steervect, dtype=basis.dtype).to(device)
    if steervect.shape[0] > 1:
        tmp = basis @ steervect
        res = tmp.sum().t()
    else:
        res = basis @ steervect.t()
    if return_weights:
        return res, steervect.reshape(num)
    else:
<<<<<<< HEAD
        return res
=======
        return res


def make_disk(
    img_size: Union[int, Tuple[int, int], torch.Size],
    outer_radius: Optional[float] = None,
    inner_radius: Optional[float] = None,
) -> Tensor:
    r"""Create a circular mask with softened edges to  an image.

    All values within ``inner_radius`` will be 1, and all values from ``inner_radius``
    to ``outer_radius`` will decay smoothly to 0.

    Parameters
    ----------
    img_size
        Size of image in pixels.
    outer_radius
        Total radius of disk. Values from ``inner_radius`` to ``outer_radius``
        will decay smoothly to zero.
    inner_radius
        Radius of inner disk. All elements from the origin to ``inner_radius``
        will be set to 1.

    Returns
    -------
    mask
        Tensor mask with torch.Size(img_size).
    """

    if isinstance(img_size, int):
        img_size = (img_size, img_size)
    assert len(img_size) == 2

    if outer_radius is None:
        outer_radius = (min(img_size) - 1) / 2

    if inner_radius is None:
        inner_radius = outer_radius / 2

    mask = torch.empty(*img_size)
    i0, j0 = (img_size[0] - 1) / 2, (img_size[1] - 1) / 2  # image center

    for i in range(img_size[0]):  # height
        for j in range(img_size[1]):  # width

            r = np.sqrt((i - i0) ** 2 + (j - j0) ** 2)

            if r > outer_radius:
                mask[i][j] = 0
            elif r < inner_radius:
                mask[i][j] = 1
            else:
                radial_decay = (r - inner_radius) / (outer_radius - inner_radius)
                mask[i][j] = (1 + np.cos(np.pi * radial_decay)) / 2

    return mask


def add_noise(img: Tensor, noise_mse: Union[float, List[float]]) -> Tensor:
    """Add normally distributed noise to an image

    This adds normally-distributed noise to an image so that the resulting
    noisy version has the specified mean-squared error.

    Parameters
    ----------
    img
        The image to make noisy.
    noise_mse
        The target MSE value / variance of the noise. More than one value is
        allowed.

    Returns
    -------
    noisy_img
        The noisy image. If `noise_mse` contains only one element, this will be
        the same size as `img`. Else, each separate value from `noise_mse` will
        be along the batch dimension.

    """
    noise_mse = torch.tensor(
        noise_mse, dtype=torch.float32, device=img.device
    ).unsqueeze(0)
    noise_mse = noise_mse.view(noise_mse.nelement(), 1, 1, 1)
    noise = 200 * torch.randn(
        max(noise_mse.shape[0], img.shape[0]), *img.shape[1:], device=img.device
    )
    noise = noise - noise.mean()
    noise = noise * torch.sqrt(
        noise_mse / (noise**2).mean((-1, -2)).unsqueeze(-1).unsqueeze(-1)
    )
    return img + noise
>>>>>>> 2d7de8e0
<|MERGE_RESOLUTION|>--- conflicted
+++ resolved
@@ -1,37 +1,12 @@
-<<<<<<< HEAD
-from math import pi
-from typing import Tuple, Union
-
-import numpy as np
-import torch
-=======
 from typing import List, Optional, Tuple, Union
 
 import numpy as np
 import torch
 from torch import Tensor
->>>>>>> 2d7de8e0
 import torch.fft as fft
 from pyrtools.pyramids.steer import steer_to_harmonics_mtx
 
 
-<<<<<<< HEAD
-def minimum(x, dim=None, keepdim=False):
-    r"""compute minimum in torch over any axis or combination of axes in tensor
-
-    Parameters
-    ----------
-    x: torch.Tensor
-        input tensor
-    dim: list of ints
-        dimensions over which you would like to compute the minimum
-    keepdim: bool
-        keep original dimensions of tensor when returning result
-
-    Returns
-    -------
-    min_x : torch.Tensor
-=======
 def minimum(
     x: Tensor, dim: Optional[List[int]] = None, keepdim: bool = False
 ) -> Tensor:
@@ -49,7 +24,6 @@
     Returns
     -------
     min_x 
->>>>>>> 2d7de8e0
         Minimum value of x.
     """
     if dim is None:
@@ -89,14 +63,8 @@
     return max_x
 
 
-<<<<<<< HEAD
-def rescale(x, a=0, b=1):
-    r"""Linearly rescale the dynamic range of the input x to [a, b]
-    """
-=======
 def rescale(x: Tensor, a: float = 0.0, b: float = 1.0) -> Tensor:
     r"""Linearly rescale the dynamic range of the input x to [a,b]."""
->>>>>>> 2d7de8e0
     v = x.max() - x.min()
     g = x - x.min()
     if v > 0:
@@ -104,42 +72,10 @@
     return a + g * (b - a)
 
 
-<<<<<<< HEAD
-def interpolate1d(x_new, Y, X):
-    r"""One-dimensional piecewise linear interpolation to a
-    function with given discrete data points (X, Y), evaluated at x_new.
-
-    Parameters
-    ----------
-    x_new: torch.Tensor
-        The x-coordinates at which to evaluate the interpolated values.
-    Y: array_like
-        The y-coordinates of the data points.
-    X: array_like
-        The x-coordinates of the data points, same length as X.
-
-    Returns
-    -------
-    Interpolated values of shape identical to `x_new`.
-
-    Notes
-    -----
-    This function is a wrapper around ``np.interp()``.
-    """
-    out = np.interp(x=x_new.flatten(), xp=X, fp=Y)
-
-    return np.reshape(out, x_new.shape)
-
-
-def raised_cosine(width=1, position=0, values=(0, 1)):
-    """Return a lookup table containing a "raised cosine" soft threshold
-    function
-=======
 def raised_cosine(
     width: float = 1, position: float = 0, values: Tuple[float, float] = (0, 1)
 ) -> Tuple[np.ndarray, np.ndarray]:
     """Return a lookup table containing a "raised cosine" soft threshold function.
->>>>>>> 2d7de8e0
 
     Y =  VALUES(1)
         + (VALUES(2)-VALUES(1))
@@ -163,16 +99,10 @@
     Y
         The y values of this raised cosine.
     """
-<<<<<<< HEAD
-    sz = 256   # arbitrary!
-
-    X = pi * np.arange(-sz-1, 2) / (2*sz)
-=======
 
     sz = 256  # arbitrary!
 
     X = np.pi * np.arange(-sz - 1, 2) / (2 * sz)
->>>>>>> 2d7de8e0
 
     Y = values[0] + (values[1] - values[0]) * np.cos(X) ** 2
 
@@ -180,33 +110,11 @@
     Y[0] = Y[1]
     Y[sz + 2] = Y[sz + 1]
 
-<<<<<<< HEAD
-    X = position + (2*width/pi) * (X + pi / 4)
-=======
     X = position + (2 * width / np.pi) * (X + np.pi / 4)
->>>>>>> 2d7de8e0
 
     return X, Y
 
 
-<<<<<<< HEAD
-def rectangular_to_polar(x):
-    r"""Rectangular to polar coordinate transform
-
-    Parameters
-    --------
-    x: torch.Tensor
-        complex tensor
-
-    Returns
-    -------
-    amplitude: torch.Tensor
-        tensor containing the amplitude (aka. complex modulus)
-    phase: torch.Tensor
-        tensor containing the phase
-    """
-    return torch.abs(x), torch.angle(x)
-=======
 def interpolate1d(
     x_new: Tensor, Y: Union[Tensor, np.ndarray], X: Union[Tensor, np.ndarray]
 ) -> Tensor:
@@ -214,8 +122,6 @@
 
     Returns the one-dimensional piecewise linear interpolant to a
     function with given discrete data points (X, Y), evaluated at x_new.
-
-    Note: this function is just a wrapper around ``np.interp()``.
 
     Parameters
     ----------
@@ -230,8 +136,10 @@
     -------
     Interpolated values of shape identical to `x_new`.
 
-    """
-
+    Notes
+    -----
+    This function is a wrapper around ``np.interp()``.
+    """
     out = np.interp(x=x_new.flatten(), xp=X, fp=Y)
 
     return np.reshape(out, x_new.shape)
@@ -256,7 +164,6 @@
     amplitude = torch.abs(x)
     phase = torch.angle(x)
     return amplitude, phase
->>>>>>> 2d7de8e0
 
 
 def polar_to_rectangular(amplitude: Tensor, phase: Tensor) -> Tensor:
@@ -271,12 +178,7 @@
 
     Returns
     -------
-<<<<<<< HEAD
-    torch.Tensor
-        complex tensor
-=======
     Complex tensor.
->>>>>>> 2d7de8e0
     """
     if (amplitude < 0).any():
         raise ValueError("Amplitudes must be strictly positive.")
@@ -286,112 +188,37 @@
     return torch.complex(real, imaginary)
 
 
-<<<<<<< HEAD
-def make_disk(img_size: Union[int, Tuple[int, int]],
-              outer_radius: float = None,
-              inner_radius: float = None) -> torch.Tensor:
-    r""" Create a circular mask with softened edges to  an image.
-    All values within ``inner_radius`` will be 1, and all values from
-    ``inner_radius`` to ``outer_radius`` will decay smoothly to 0.
-
-    Parameters
-    ----------
-    img_size:
-        Size of image in pixels.
-    outer_radius:
-        Total radius of disk. Values from ``inner_radius`` to ``outer_radius``
-        will decay smoothly to zero.
-    inner_radius:
-        Radius of inner disk. All elements from the origin to ``inner_radius``
-        will be set to 1.
-
-    Returns
-    -------
-    mask:
-        Tensor mask with torch.Size(img_size).
-    """
-    if isinstance(img_size, int):
-        img_size = (img_size, img_size)
-    assert len(img_size) == 2
-
-    if outer_radius is None:
-        outer_radius = (min(img_size)-1) / 2
-
-    if inner_radius is None:
-        inner_radius = outer_radius / 2
-
-    mask = torch.empty(*img_size)
-    i0, j0 = (img_size[0] - 1) / 2, (img_size[1] - 1) / 2  # image center
-
-    for i in range(img_size[0]):  # height
-        for j in range(img_size[1]):  # width
-
-            r = np.sqrt((i-i0)**2 + (j-j0)**2)
-
-            if r > outer_radius:
-                mask[i][j] = 0
-            elif r < inner_radius:
-                mask[i][j] = 1
-            else:
-                radial_decay = (r - inner_radius) / (outer_radius - inner_radius)
-                mask[i][j] = (1 + np.cos(pi * radial_decay)) / 2
-
-    return mask
-
-
-def add_noise(img, noise_mse):
-    """Add normally distributed noise to an image
-
-    This adds normally-distributed noise to an image so that the resulting
-    noisy version has the specified mean-squared error.
-
-    Parameters
-    ----------
-    img : torch.Tensor
-        the image to make noisy
-    noise_mse : float or list
-        the target MSE value / variance of the noise. More than one value is
-        allowed
-
-    Returns
-    -------
-    noisy_img : torch.Tensor
-        the noisy image. If `noise_mse` contains only one element, this will be
-        the same size as `img`. Else, each separate value from `noise_mse` will
-        be along the batch dimension.
-
-    TODO
-    ----
-    parametrize in terms of SNR
-    """
-    noise_mse = torch.tensor(noise_mse, dtype=torch.float32,
-                             device=img.device).unsqueeze(0)
-    noise_mse = noise_mse.view(noise_mse.nelement(), 1, 1, 1)
-    noise = 200 * torch.randn(max(noise_mse.shape[0], img.shape[0]),
-                              *img.shape[1:], device=img.device)
-    noise = noise - noise.mean()
-    noise = noise * \
-        torch.sqrt(noise_mse / (noise**2).mean((-1, -2)
-                                               ).unsqueeze(-1).unsqueeze(-1))
-    return img + noise
-
-
-def autocorr(x, n_shifts=7):
+def autocorr(x: Tensor, n_shifts: int = 7) -> Tensor:
     """Compute the autocorrelation of `x` up to `n_shifts` shifts,
-    the calculation is performed in the frequency domain.
+
+    This autocorrelation calculation is performed in the frequency domain.
 
     Parameters
     ---------
-    x: torch.Tensor
-        input signal of shape [b, c, h, w]
-    n_shifts: integer
-        Sets the length scale of the auto-correlation
-        (ie. maximum offset or lag)
-
-    Returns
-    -------
-    autocorr: torch.tensor
-        computed autocorrelation
+    x
+        Input signal of shape [b, c, h, w]
+    n_shifts
+        Sets the length scale of the auto-correlation (ie. maximum offset or lag).
+
+    Returns
+    -------
+    autocorr
+        Computed autocorrelation.
+
+    Notes
+    -----
+
+    - By the Einstein-Wiener-Khinchin theorem: The autocorrelation of a wide
+      sense stationary (WSS) process is the inverse Fourier transform of its
+      energy spectrum (ESD) - which itself is the multiplication between
+      FT(x(t)) and FT(x(-t)). In other words, the auto-correlation is
+      convolution of the signal `x` with itself, which corresponds to squaring
+      in the frequency domain. This approach is computationally more efficient
+      than brute force (n log(n) vs n^2).
+
+    - By Cauchy-Swartz, the autocorrelation attains it is maximum at the center
+      location (ie. no shift) - that maximum value is the signal's variance
+      (assuming that the input signal is mean centered).
 
     Notes
     -----
@@ -406,38 +233,6 @@
     - By Cauchy-Swartz, the autocorrelation attains it is maximum at the center
     location (ie. no shift) - that maximum value is the signal's variance
     (assuming that the input signal is mean centered).
-=======
-def autocorr(x: Tensor, n_shifts: int = 7) -> Tensor:
-    """Compute the autocorrelation of `x` up to `n_shifts` shifts,
-    the calculation is performed in the frequency domain.
-    Parameters
-    ---------
-    x
-        Input signal of shape [b, c, h, w]
-    n_shifts
-        Sets the length scale of the auto-correlation (ie. maximum offset or lag).
-
-    Returns
-    -------
-    autocorr
-        Computed autocorrelation.
-
-    Notes
-    -----
-
-    - By the Einstein-Wiener-Khinchin theorem: The autocorrelation of a wide
-      sense stationary (WSS) process is the inverse Fourier transform of its
-      energy spectrum (ESD) - which itself is the multiplication between
-      FT(x(t)) and FT(x(-t)). In other words, the auto-correlation is
-      convolution of the signal `x` with itself, which corresponds to squaring
-      in the frequency domain. This approach is computationally more efficient
-      than brute force (n log(n) vs n^2).
-
-    - By Cauchy-Swartz, the autocorrelation attains it is maximum at the center
-      location (ie. no shift) - that maximum value is the signal's variance
-      (assuming that the input signal is mean centered).
-
->>>>>>> 2d7de8e0
     """
     N, C, H, W = x.shape
     assert n_shifts >= 1
@@ -448,20 +243,6 @@
     zero_phase = torch.zeros_like(energy_spectrum)
     energy_spectrum = polar_to_rectangular(energy_spectrum, zero_phase)
 
-<<<<<<< HEAD
-    autocorr = fft.irfft2(energy_spectrum, dim=(-2, -1), norm=None,
-                          s=(H, W))
-    autocorr = fft.fftshift(autocorr, dim=(-2, -1)) / (H*W)
-
-    if n_shifts is not None:
-        autocorr = autocorr[:, :, (H//2-n_shifts//2):(H//2+(n_shifts+1)//2),
-                                  (W//2-n_shifts//2):(W//2+(n_shifts+1)//2)]
-    return autocorr
-
-
-def steer(basis, angle, harmonics=None, steermtx=None, return_weights=False,
-          even_phase=True):
-=======
     autocorr = fft.irfft2(energy_spectrum, dim=(-2, -1), norm=None, s=(H, W))
     autocorr = fft.fftshift(autocorr, dim=(-2, -1)) / (H * W)
 
@@ -483,7 +264,6 @@
     return_weights: bool = False,
     even_phase: bool = True,
 ):
->>>>>>> 2d7de8e0
     """Steer BASIS to the specfied ANGLE.
 
     Parameters
@@ -546,12 +326,8 @@
     # If STEERMTX not passed, assume evenly distributed cosine-phase filters:
     if steermtx is None:
         steermtx = steer_to_harmonics_mtx(
-<<<<<<< HEAD
-            harmonics, pi * np.arange(num) / num, even_phase=even_phase)
-=======
             harmonics, np.pi * np.arange(num) / num, even_phase=even_phase
         )
->>>>>>> 2d7de8e0
 
     steervect = np.zeros((angle.shape[0], num))
     arg = angle * harmonics[np.nonzero(harmonics)[0]].T
@@ -574,9 +350,6 @@
     if return_weights:
         return res, steervect.reshape(num)
     else:
-<<<<<<< HEAD
-        return res
-=======
         return res
 
 
@@ -669,5 +442,4 @@
     noise = noise * torch.sqrt(
         noise_mse / (noise**2).mean((-1, -2)).unsqueeze(-1).unsqueeze(-1)
     )
-    return img + noise
->>>>>>> 2d7de8e0
+    return img + noise