import torch
import numpy as np
from pyrtools import synthetic_images, blurDn
import matplotlib.pyplot as plt
import os.path as op
from .signal import rescale


DATA_PATH = op.join(op.dirname(op.realpath(__file__)), '..', '..', 'data')


def to_numpy(x):
    r"""cast tensor to numpy in the most conservative way possible
    Parameters
    ----------------
    x: x is a torch tensor
    """
    try:
        x = x.detach().cpu().numpy().astype(np.float32)
    except AttributeError:
        # in this case, it's already a numpy array
        pass
    return x

def torch_complex_to_numpy(x):
    r""" convert a torch complex tensor (written as two stacked real and imaginary tensors)
    to a numpy complex array

    Parameters
    ----------------------
    x: assumes x is a torch tensor with last dimension of size 2 where first component is the real
    component and the second is the imaginary component
    """
    x_np = to_numpy(x)
    x_np = x_np[...,0] + 1j * x_np[...,1]
    return x_np

<<<<<<< HEAD

def make_basic_stimuli(size=256, requires_grad=True):

    # TODO assert size is a power of 2
=======
def convert_pyr_to_tensor(pyr_coeffs, exclude = [], is_complex = True):
    r"""
    Function that takes a torch pyramid and converts the output into a single tensor
    of BxCxHxW for use in an nn module downstream.

    Parameters
    ----------
    pyr_coeffs: `OrderedDict`
        the pyramid coefficients
    exclude: `list`
        list of bands to include, can include 'residual_lowpass', 'residual_highpass' or tuple (ind, ind)
    is_complex: `bool`
        boolean indicating whether complex pyramid is used or not

    """
    coeff_list = []
    coeff_list_resid = []
    for k in pyr_coeffs.keys():
        if k not in exclude:
            if 'residual' in k:
                coeff_list_resid.append(pyr_coeffs[k])
            else:
                coeff_list.append(pyr_coeffs[k])

    coeff_bands = torch.cat(coeff_list, dim=1)
    batch_size = coeff_bands.shape[0]
    imshape = [coeff_bands.shape[2], coeff_bands.shape[3]]
    if is_complex:
        coeff_bands = coeff_bands.permute(0,1,4,2,3).contiguous().view(batch_size,-1,imshape[0],imshape[1])
    if len(coeff_list_resid) > 0:
        coeff_resid = torch.cat(coeff_list_resid, dim=1)
        coeff_out = torch.cat([coeff_bands, coeff_resid], dim=1)
    else:
        coeff_out = coeff_bands

    return coeff_out

def make_basic_stimuli(size=256, requires_grad=True):
    r""" Make basic stimuli for testing models etc.

    Parameters
    ------------------------------------
    size: size for stimuli (shape: sizexsize)
    requires_grad: does the image have requires gradients
    """
    assert size in [32, 64, 128, 256, 512], 'size not supported'
>>>>>>> 298ac0f4
    impulse = np.zeros((size, size))
    impulse[size // 2, size // 2] = 1

    step_edge = synthetic_images.square_wave(size=size, period=size + 1, direction=0, amplitude=1, phase=0)

    ramp = synthetic_images.ramp(size=size, direction=np.pi / 2, slope=1)

    bar = np.zeros((size, size))
    bar[size // 2 - size//10:size // 2 + size//10, size // 2 - 1:size // 2 + 1] = 1

    curv_edge = synthetic_images.disk(size=size, radius=size / 1.2, origin=(size, size))

    sine_grating = synthetic_images.sine(size) * synthetic_images.gaussian(size, covariance=size)

    square_grating = synthetic_images.square_wave(size, frequency=(.5, .5), phase=2 * np.pi / 3.)
    square_grating *= synthetic_images.gaussian(size, covariance=size)

    polar_angle = synthetic_images.polar_angle(size)

    angular_sine = synthetic_images.angular_sine(size, 6)

    zone_plate = synthetic_images.zone_plate(size)

    fract = synthetic_images.pink_noise(size, fract_dim=.8)

    checkerboard = plt.imread(op.join(DATA_PATH, 'checkerboard.pgm')).astype(float)
    # adjusting form 256 to desired size
    l = int(np.log2(256 // size))
<<<<<<< HEAD
    # TODO for larger size use upConv
=======
    # for larger size use upConv
>>>>>>> 298ac0f4
    checkerboard = blurDn(checkerboard, l, 'qmf9')

    sawtooth = plt.imread(op.join(DATA_PATH, 'sawtooth.pgm')).astype(float)
    sawtooth = blurDn(sawtooth, l, 'qmf9')

    reptil_skin = plt.imread(op.join(DATA_PATH, 'reptil_skin.pgm')).astype(float)
    reptil_skin = blurDn(reptil_skin, l, 'qmf9')

    image = plt.imread(op.join(DATA_PATH, 'einstein.png')).astype(float)[:,:,0]
    image = blurDn(image, l, 'qmf9')

    # image = plt.imread('/Users/pe/Pictures/umbrella.jpg').astype(float)
    # image = image[500:500+2**11,1000:1000+2**11,0]
    # image = pt.blurDn(image, 4, 'qmf9')

    stim = [impulse, step_edge, ramp, bar, curv_edge,
            sine_grating, square_grating, polar_angle, angular_sine, zone_plate,
            fract, checkerboard, sawtooth, reptil_skin, image]
    stim = [rescale(s) for s in stim]

    stimuli = torch.cat(
        [torch.tensor(s, dtype=torch.float32, requires_grad=requires_grad).unsqueeze(0).unsqueeze(0) for s in stim],
        dim=0)

    return stimuli


if __name__ == '__main__':
    make_basic_stimuli()<|MERGE_RESOLUTION|>--- conflicted
+++ resolved
@@ -35,12 +35,6 @@
     x_np = x_np[...,0] + 1j * x_np[...,1]
     return x_np
 
-<<<<<<< HEAD
-
-def make_basic_stimuli(size=256, requires_grad=True):
-
-    # TODO assert size is a power of 2
-=======
 def convert_pyr_to_tensor(pyr_coeffs, exclude = [], is_complex = True):
     r"""
     Function that takes a torch pyramid and converts the output into a single tensor
@@ -87,7 +81,6 @@
     requires_grad: does the image have requires gradients
     """
     assert size in [32, 64, 128, 256, 512], 'size not supported'
->>>>>>> 298ac0f4
     impulse = np.zeros((size, size))
     impulse[size // 2, size // 2] = 1
 
@@ -116,11 +109,7 @@
     checkerboard = plt.imread(op.join(DATA_PATH, 'checkerboard.pgm')).astype(float)
     # adjusting form 256 to desired size
     l = int(np.log2(256 // size))
-<<<<<<< HEAD
-    # TODO for larger size use upConv
-=======
     # for larger size use upConv
->>>>>>> 298ac0f4
     checkerboard = blurDn(checkerboard, l, 'qmf9')
 
     sawtooth = plt.imread(op.join(DATA_PATH, 'sawtooth.pgm')).astype(float)
