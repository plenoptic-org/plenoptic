--- conflicted
+++ resolved
@@ -10,29 +10,7 @@
 import torch
 from torch import Tensor
 
-from .signal import rescale
-
-DATA_PATH = op.join(op.dirname(op.realpath(__file__)), "..", "..", "data/256")
-
-<<<<<<< HEAD
-DATA_PATH = op.join(op.dirname(op.realpath(__file__)), '..', '..', 'data/')
-
-NUMPY_TO_TORCH_TYPES = {
-        np.bool       : torch.bool,
-        np.uint8      : torch.uint8,
-        np.int8       : torch.int8,
-        np.int16      : torch.int16,
-        np.int32      : torch.int32,
-        np.int64      : torch.int64,
-        np.float16    : torch.float16,
-        np.float32    : torch.float32,
-        np.float64    : torch.float64,
-        np.complex64  : torch.complex64,
-        np.complex128 : torch.complex128
-    }
-
-TORCH_TO_NUMPY_TYPES = {value : key for (key, value) in NUMPY_TO_TORCH_TYPES.items()}
-=======
+
 NUMPY_TO_TORCH_TYPES = {
     bool: torch.bool,  # np.bool deprecated in fav of built-in
     np.uint8: torch.uint8,
@@ -48,7 +26,6 @@
 }
 
 TORCH_TO_NUMPY_TYPES = {value: key for (key, value) in NUMPY_TO_TORCH_TYPES.items()}
->>>>>>> 2d7de8e0
 
 
 def to_numpy(x: Union[Tensor, np.ndarray], squeeze: bool = False) -> np.ndarray:
@@ -206,13 +183,8 @@
     return (im * np.iinfo(dtype).max).astype(dtype)
 
 
-<<<<<<< HEAD
-def make_synthetic_stimuli(size=256, requires_grad=True):
-    r""" Make a set of basic stimuli, useful for developping and debugging models
-=======
 def make_synthetic_stimuli(size: int = 256, requires_grad: bool = True) -> Tensor:
     r"""Make a set of basic stimuli, useful for developping and debugging models
->>>>>>> 2d7de8e0
 
     Parameters
     ----------
