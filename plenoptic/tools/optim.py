--- conflicted
+++ resolved
@@ -131,88 +131,4 @@
     below_min = torch.pow(below_min - allowed_range[0], 2)
     above_max = synth_img[synth_img > allowed_range[1]]
     above_max = torch.pow(above_max - allowed_range[1], 2)
-<<<<<<< HEAD
-    return torch.sum(torch.cat([below_min, above_max]))
-
-
-def l2_and_penalize_range(synth_rep, ref_rep, synth_img, allowed_range=(0, 1),
-                          lmbda=.1, **kwargs):
-    """Loss the combines L2-norm of the difference and range penalty.
-
-    this function returns a weighted average of the L2-norm of the difference
-    between ``ref_rep`` and ``synth_rep`` (as calculated by ``l2_norm()``) and
-    the range penalty of ``synth_img`` (as calculated by ``penalize_range()``).
-
-    The loss is: ``l2_norm(synth_rep, ref_rep) + lmbda *
-    penalize_range(synth_img, allowed_range)``
-
-    Parameters
-    ----------
-    synth_rep : torch.Tensor
-        The first tensor to compare, model representation of the
-        synthesized image
-    ref_rep : torch.Tensor
-        The second tensor to compare, model representation of the
-        reference image. must be same size as ``synth_rep``,
-    synth_img : torch.Tensor
-        the tensor to penalize. the synthesized image.
-    allowed_range : tuple, optional
-        2-tuple of values giving the (min, max) allowed values
-    lmbda : float, optional
-        parameter that gives the tradeoff between L2-norm of the
-        difference and the range penalty, as described above
-    kwargs :
-        ignored, only present to absorb extra arguments
-
-    Returns
-    -------
-    loss : torch.float
-        the loss
-
-    """
-    l2_loss = l2_norm(synth_rep, ref_rep)
-    range_penalty = penalize_range(synth_img, allowed_range)
-    return l2_loss + lmbda * range_penalty
-
-
-def mse_and_penalize_range(synth_rep, ref_rep, synth_img, allowed_range=(0, 1),
-                           lmbda=.1, **kwargs):
-    """Loss the combines MSE of the difference and range penalty.
-
-    this function returns a weighted average of the MSE of the difference
-    between ``ref_rep`` and ``synth_rep`` (as calculated by ``mse()``) and
-    the range penalty of ``synth_img`` (as calculated by ``penalize_range()``).
-
-    The loss is: ``mse(synth_rep, ref_rep) + lmbda * penalize_range(synth_img,
-    allowed_range)``
-
-    Parameters
-    ----------
-    synth_rep : torch.Tensor
-        The first tensor to compare, model representation of the
-        synthesized image
-    ref_rep : torch.Tensor
-        The second tensor to compare, model representation of the
-        reference image. must be same size as ``synth_rep``,
-    synth_img : torch.Tensor
-        the tensor to penalize. the synthesized image.
-    allowed_range : tuple, optional
-        2-tuple of values giving the (min, max) allowed values
-    lmbda : float, optional
-        parameter that gives the tradeoff between MSE of the
-        difference and the range penalty, as described above
-    kwargs :
-        ignored, only present to absorb extra arguments
-
-    Returns
-    -------
-    loss : torch.float
-        the loss
-
-    """
-    mse_loss = mse(synth_rep, ref_rep)
-    range_penalty = penalize_range(synth_img, allowed_range)
-    return mse_loss + lmbda * range_penalty
-=======
-    return torch.sum(torch.cat([below_min, above_max]))
->>>>>>> 2d7de8e0
+    return torch.sum(torch.cat([below_min, above_max]))