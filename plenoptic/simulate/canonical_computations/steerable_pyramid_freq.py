import warnings
import numpy as np
from collections import OrderedDict
from scipy.special import factorial
from ...tools.signal import rcosFn, batch_fftshift, batch_ifftshift, pointOp, steer
import torch
import torch.nn as nn


class Steerable_Pyramid_Freq(nn.Module):
    r"""Steerable frequency pyramid in Torch

    Construct a steerable pyramid on matrix IM, in the Fourier domain.
    Reconstruction is exact (within floating point errors). However, if the image ahs odd-shape, the reconstruction
    will not be exact due to boundary-handling issues that have not been resolved.
    Boundary-handling is circular.

    The squared radial functions tile the Fourier plane with a
    raised-cosine falloff. Angular functions are cos(theta-
    k*pi/order+1)^(order).

    Notes
    -----
    Transform described in [1]_, filter kernel design described in [2]_.
    For further information see the project webpage_

    Parameters
    ----------
    image_shape : `list or tuple`
        shape of input image
    height : 'auto' or `int`
        The height of the pyramid. If 'auto', will automatically determine based on the size of
        `image`.
    order : `int`.
        The Gaussian derivative order used for the steerable filters. Default value is 3.
        Note that to achieve steerability the minimum number of orientation is `order` + 1,
        and is used here. To get more orientations at the same order, use the method `steer_coeffs`
    twidth : `int`
        The width of the transition region of the radial lowpass function, in octaves
    is_complex : `bool`
        Whether the pyramid coefficients should be complex or not. If True, the real and imaginary
        parts correspond to a pair of even and odd symmetric filters. If False, the coefficients
        only include the real part / even symmetric filter.
    downsample: `bool`
        Whether to downsample each scale in the pyramid or keep the output pyramid coefficients
        in fixed bands of size imshapeximshape. When downsample is False, the forward method returns a tensor.
    tight_frame: `bool` default: True
        Whether the pyramid obeys the generalized parseval theorem or not (i.e. is a tight frame).
        If True, the energy of the pyr_coeffs = energy of the image. If not this is not true.
        In order to match the matlabPyrTools or pyrtools pyramids, this must be set to False

    Attributes
    ----------
    image_shape : `list or tuple`
        shape of input image
    pyr_type : `str` or `None`
        Human-readable string specifying the type of pyramid. For base class, is None.
    pyr_coeffs : `dict`
        Dictionary containing the coefficients of the pyramid. Keys are `(level, band)` tuples and
        values are 1d or 2d numpy arrays (same number of dimensions as the input image)
    pyr_size : `dict`
        Dictionary containing the sizes of the pyramid coefficients. Keys are `(level, band)`
        tuples and values are tuples.
    fft_normalize : `bool`
        Whether the fft's are normalized or not. It is automatically set to True when tight_frame is true
        else it is set to False
    is_complex : `bool`
        Whether the coefficients are complex- or real-valued.

    References
    ----------
    .. [1] E P Simoncelli and W T Freeman, "The Steerable Pyramid: A Flexible Architecture for
       Multi-Scale Derivative Computation," Second Int'l Conf on Image Processing, Washington, DC,
       Oct 1995.
    .. [2] A Karasaridis and E P Simoncelli, "A Filter Design Technique for Steerable Pyramid
       Image Transforms", ICASSP, Atlanta, GA, May 1996.
    .. _webpage: https://www.cns.nyu.edu/~eero/steerpyr/

    """

    def __init__(self, image_shape, height='auto', order=3, twidth=1, is_complex=False,
<<<<<<< HEAD
                 store_unoriented_bands=False, return_list=False, downsample=True):
=======
                  downsample=True, tight_frame=True):
>>>>>>> 649a8c50

        super().__init__()

        self.order = order
        self.image_shape = image_shape
<<<<<<< HEAD
        self.is_complex = is_complex
        self.store_unoriented_bands = store_unoriented_bands
        self.return_list = return_list
        self.downsample = downsample
=======
>>>>>>> 649a8c50

        if (self.image_shape[0] % 2 != 0) or (self.image_shape[1] % 2 != 0):
            warnings.warn("Reconstruction will not be perfect with odd-sized images")

        self.is_complex = is_complex
        self.downsample = downsample
        self.tight_frame = tight_frame
        if self.tight_frame:
            self.fft_normalize = True
        else:
            self.fft_normalize = False
        # cache constants
        self.lutsize = 1024
        self.Xcosn = np.pi * np.array(range(-(2*self.lutsize + 1), (self.lutsize+2)))/self.lutsize
        self.alpha = (self.Xcosn + np.pi) % (2*np.pi) - np.pi

        self.pyr_size = {}

        max_ht = np.floor(np.log2(min(self.image_shape[0], self.image_shape[1])))-2
        if height == 'auto':
            self.num_scales = int(max_ht)
        elif height > max_ht:
            raise Exception("Cannot build pyramid higher than %d levels." % (max_ht))
        else:
            self.num_scales = int(height)

        if self.order > 15 or self.order <= 0:
            warnings.warn("order must be an integer in the range [1,15]. Truncating.")
            self.order = min(max(self.order, 1), 15)
        self.num_orientations = int(self.order + 1)

        if twidth <= 0:
            warnings.warn("twidth must be positive. Setting to 1.")
            twidth = 1
        twidth = int(twidth)

        dims = np.array(self.image_shape)

        # make a grid for the raised cosine interpolation
        ctr = np.ceil((np.array(dims)+0.5)/2).astype(int)

        (xramp, yramp) = np.meshgrid(np.linspace(-1, 1, dims[1]+1)[:-1],
                                     np.linspace(-1, 1, dims[0]+1)[:-1])

        self.angle = np.arctan2(yramp, xramp)
        log_rad = np.sqrt(xramp**2 + yramp**2)
        log_rad[ctr[0]-1, ctr[1]-1] = log_rad[ctr[0]-1, ctr[1]-2]
        self.log_rad = np.log2(log_rad)

        # radial transition function (a raised cosine in log-frequency):
        self.Xrcos, Yrcos = rcosFn(twidth, (-twidth/2.0), np.array([0, 1]))
        self.Yrcos = np.sqrt(Yrcos)

        self.YIrcos = np.sqrt(1.0 - self.Yrcos**2)

        # create low and high masks
        lo0mask = pointOp(self.log_rad, self.YIrcos, self.Xrcos)
        hi0mask = pointOp(self.log_rad, self.Yrcos, self.Xrcos)
        self.lo0mask = torch.tensor(lo0mask).unsqueeze(0).unsqueeze(-1)
        self.hi0mask = torch.tensor(hi0mask).unsqueeze(0).unsqueeze(-1)

        # pre-generate the angle, hi and lo masks, as well as the
        # indices used for down-sampling
        self._anglemasks = []
        self._anglemasks_recon = []
        self._himasks = []
        self._lomasks = []
        self._loindices = []

        # need a mock image to down-sample so that we correctly
        # construct the differently-sized masks
        mock_image = np.random.rand(*self.image_shape)
        imdft = np.fft.fftshift(np.fft.fft2(mock_image))
        lodft = imdft * lo0mask

        # this list, used by coarse-to-fine optimization, gives all the
        # scales (including residuals) from coarse to fine
        self.scales = (['residual_lowpass'] + list(range(self.num_scales))[::-1] +
                       ['residual_highpass'])

        # we create these copies because they will be modified in the
        # following loops
        Xrcos = self.Xrcos.copy()
        angle = self.angle.copy()
        log_rad = self.log_rad.copy()
        for i in range(self.num_scales):
            Xrcos -= np.log2(2)
            const = ((2 ** (2*self.order)) * (factorial(self.order, exact=True)**2) /
                     float(self.num_orientations * factorial(2*self.order, exact=True)))

            if self.is_complex:
                Ycosn_forward = (2.0 * np.sqrt(const) * (np.cos(self.Xcosn) ** self.order) *
                                 (np.abs(self.alpha) < np.pi/2.0).astype(int))
                Ycosn_recon = np.sqrt(const) * (np.cos(self.Xcosn))**self.order

            else:
                Ycosn_forward = np.sqrt(const) * (np.cos(self.Xcosn))**self.order
                Ycosn_recon = Ycosn_forward

            himask = pointOp(log_rad, self.Yrcos, Xrcos)
            self._himasks.append(torch.tensor(himask).unsqueeze(0).unsqueeze(-1))

            anglemasks = []
            anglemasks_recon = []
            for b in range(self.num_orientations):
                anglemask = pointOp(angle, Ycosn_forward, self.Xcosn + np.pi*b/self.num_orientations)
                anglemask_recon = pointOp(angle, Ycosn_recon, self.Xcosn + np.pi*b/self.num_orientations)
                anglemasks.append(torch.tensor(anglemask).unsqueeze(0).unsqueeze(-1))
                anglemasks_recon.append(torch.tensor(anglemask_recon).unsqueeze(0).unsqueeze(-1))

            self._anglemasks.append(anglemasks)
            self._anglemasks_recon.append(anglemasks_recon)
            if not self.downsample:
                lomask = pointOp(log_rad, self.YIrcos, Xrcos)
                self._lomasks.append(torch.tensor(lomask).unsqueeze(0).unsqueeze(-1))
<<<<<<< HEAD
                lodft = lodft * lomask
                lostart = np.array([0,0])
                loend = dims
                self._loindices.append([lostart, loend])
=======
                self._loindices.append([np.array([0,0]), dims])
                lodft = lodft * lomask

>>>>>>> 649a8c50
            else:
                # subsample lowpass
                dims = np.array([lodft.shape[0], lodft.shape[1]])
                ctr = np.ceil((dims+0.5)/2).astype(int)
                lodims = np.ceil((dims-0.5)/2).astype(int)
                loctr = np.ceil((lodims+0.5)/2).astype(int)
                lostart = ctr - loctr
                loend = lostart + lodims
                self._loindices.append([lostart, loend])

                # subsample indices
                log_rad = log_rad[lostart[0]:loend[0], lostart[1]:loend[1]]
                angle = angle[lostart[0]:loend[0], lostart[1]:loend[1]]

                lomask = pointOp(log_rad, self.YIrcos, Xrcos)
                self._lomasks.append(torch.tensor(lomask).unsqueeze(0).unsqueeze(-1))
                # subsampling
                lodft = lodft[lostart[0]:loend[0], lostart[1]:loend[1]]
                # convolution in spatial domain
                lodft = lodft * lomask

        # reasonable default dtype
        self = self.to(torch.float32)

    def to(self, *args, **kwargs):
        r"""Moves and/or casts the parameters and buffers.

        This can be called as

        .. function:: to(device=None, dtype=None, non_blocking=False)

        .. function:: to(dtype, non_blocking=False)

        .. function:: to(tensor, non_blocking=False)

        Its signature is similar to :meth:`torch.Tensor.to`, but only accepts
        floating point desired :attr:`dtype` s. In addition, this method will
        only cast the floating point parameters and buffers to :attr:`dtype`
        (if given). The integral parameters and buffers will be moved
        :attr:`device`, if that is given, but with dtypes unchanged. When
        :attr:`non_blocking` is set, it tries to convert/move asynchronously
        with respect to the host if possible, e.g., moving CPU Tensors with
        pinned memory to CUDA devices.

        See below for examples.

        .. note::
            This method modifies the module in-place.
        Args:
            device (:class:`torch.device`): the desired device of the parameters
                and buffers in this module
            dtype (:class:`torch.dtype`): the desired floating point type of
                the floating point parameters and buffers in this module
            tensor (torch.Tensor): Tensor whose dtype and device are the desired
                dtype and device for all parameters and buffers in this module

        Returns:
            Module: self
        """
        self.lo0mask = self.lo0mask.to(*args, **kwargs)
        self.hi0mask = self.hi0mask.to(*args, **kwargs)
        self._himasks = [m.to(*args, **kwargs) for m in self._himasks]
        self._lomasks = [m.to(*args, **kwargs) for m in self._lomasks]
        angles = []
        angles_recon = []
        for a, ar in zip(self._anglemasks, self._anglemasks_recon):
            angles.append([m.to(*args, **kwargs) for m in a])
            angles_recon.append([m.to(*args, **kwargs) for m in ar])
        self._anglemasks = angles
        self._anglemasks_recon = angles_recon
        return self

    def forward(self, x, scales=[]):
        r"""Generate the steerable pyramid coefficients for an image
<<<<<<< HEAD

        Parameters
        ----------
        x : torch.tensor
            A tensor containing the image to analyze. We want to operate
            on this in the pytorch-y way, so we want it to be 4d (batch,
            channel, height, width).
        scales : list, optional
            Which scales to include in the returned representation. If
            an empty list (the default), we include all
            scales. Otherwise, can contain subset of values present in
            this model's ``scales`` attribute (ints from 0 up to
            self.num_scales-1 and the strs 'residual_highpass' and
            'residual_lowpass'. Can contain a single value or multiple
            values. If it's an int, we include all orientations from
            that scale. Order within the list does not matter

        Returns
        -------
        representation : torch.tensor
            A 3d tensor containing the averages of the
            'complex cell responses', that is, the squared and summed
            outputs of the complex steerable pyramid.

        """
        self.pyr_coeffs = OrderedDict()

=======

        Parameters
        ----------
        x : torch.Tensor
            A tensor containing the image to analyze. We want to operate
            on this in the pytorch-y way, so we want it to be 4d (batch,
            channel, height, width).
        scales : list, optional
            Which scales to include in the returned representation. If
            an empty list (the default), we include all
            scales. Otherwise, can contain subset of values present in
            this model's ``scales`` attribute (ints from 0 up to
            self.num_scales-1 and the strs 'residual_highpass' and
            'residual_lowpass'. Can contain a single value or multiple
            values. If it's an int, we include all orientations from
            that scale. Order within the list does not matter

        Returns
        -------
        representation: torch.Tensor or OrderedDict
            if the not downsampled version is used, representation is returned
            as a torch tensor with each band as a channel in BxCxHxW. The order
            of the channels is the same order as the keys in the pyr_coeffs dictonary.
            If the pyramid is complex, the channels are ordered such that for each band,
            the real channel comes first, followed by the imaginary channel.

            If downsample is true, representation is an OrderedDict of the coefficients.

        """
        self.pyr_coeffs = OrderedDict()
>>>>>>> 649a8c50
        if not isinstance(scales, list):
            raise Exception("scales must be a list!")
        if not scales:
            scales = self.scales
<<<<<<< HEAD

=======
        scale_ints = [s for s in scales if isinstance(s,int)]
        if len(scale_ints) != 0:
            assert (max(scale_ints) < self.num_scales) and (min(scale_ints) >= 0), "Scales must be within 0 and num_scales-1"
>>>>>>> 649a8c50
        angle = self.angle.copy()
        log_rad = self.log_rad.copy()
        lo0mask = self.lo0mask.clone()
        hi0mask = self.hi0mask.clone()

        # x is a torch tensor batch of images of size [N,C,W,H]
        assert len(x.shape) == 4, "Input must be batch of images of shape BxCxHxW"
        # x = x.squeeze(1) #flatten channel dimension first
<<<<<<< HEAD
        imdft = torch.rfft(x, signal_ndim=2, onesided=False)
=======
        imdft = torch.rfft(x, signal_ndim=2, onesided=False, normalized=self.fft_normalize)
>>>>>>> 649a8c50
        imdft = batch_fftshift(imdft)

        if 'residual_highpass' in scales:
            # high-pass
            hi0dft = imdft * hi0mask
            hi0 = batch_ifftshift(hi0dft)
<<<<<<< HEAD
            hi0 = torch.ifft(hi0, signal_ndim=2)
=======
            hi0 = torch.ifft(hi0, signal_ndim=2, normalized=self.fft_normalize)
>>>>>>> 649a8c50
            hi0_real = torch.unbind(hi0, -1)[0]
            self.pyr_coeffs['residual_highpass'] = hi0_real
            self.pyr_size['residual_highpass'] = tuple(hi0_real.shape[-2:])

        lodft = imdft * lo0mask

<<<<<<< HEAD
        if self.store_unoriented_bands:
            self.unoriented_bands = OrderedDict()
=======
>>>>>>> 649a8c50

        for i in range(self.num_scales):

            if i in scales:

<<<<<<< HEAD
                if self.store_unoriented_bands:
                    lo0 = batch_ifftshift(lodft)
                    lo0 = torch.ifft(lo0, signal_ndim=2)
                    lo0_real = torch.unbind(lo0, -1)[0]
                    self.unoriented_bands[i] = lo0_real

=======
>>>>>>> 649a8c50
                himask = self._himasks[i]
                for b in range(self.num_orientations):
                    anglemask = self._anglemasks[i][b]

                    # bandpass filtering
                    banddft = lodft * anglemask * himask
                    banddft = torch.unbind(banddft, -1)
                    # (x+yi)(u+vi) = (xu-yv) + (xv+yu)i
                    complex_const = np.power(np.complex(0, -1), self.order)
                    banddft_real = complex_const.real * banddft[0] - complex_const.imag * banddft[1]
                    banddft_imag = complex_const.real * banddft[1] + complex_const.imag * banddft[0]
                    # preallocation and then filling in is much more
                    # efficient than using stack
                    banddft = torch.empty((*banddft_real.shape, 2), device=banddft_real.device)
                    banddft[..., 0] = banddft_real
                    banddft[..., 1] = banddft_imag

                    band = batch_ifftshift(banddft)
<<<<<<< HEAD
                    band = torch.ifft(band, signal_ndim=2)
=======
                    band = torch.ifft(band, signal_ndim=2, normalized=self.fft_normalize)
>>>>>>> 649a8c50
                    if not self.is_complex:
                        band = torch.unbind(band, -1)[0]
                        self.pyr_coeffs[(i, b)] = band
                        self.pyr_size[(i, b)] = tuple(band.shape[-2:])
                    else:
<<<<<<< HEAD
=======
                        if self.tight_frame:
                            band = band / np.sqrt(2)
>>>>>>> 649a8c50
                        self.pyr_coeffs[(i, b)] = band
                        self.pyr_size[(i, b)] = tuple(band.shape[2:4])

            if not self.downsample:
                # no subsampling of angle and rad
                # just use lo0mask
                lomask = self._lomasks[i]
                lodft = lodft * lomask
            else:
                # subsample indices
                lostart, loend = self._loindices[i]

                log_rad = log_rad[lostart[0]:loend[0], lostart[1]:loend[1]]
                angle = angle[lostart[0]:loend[0], lostart[1]:loend[1]]

                # subsampling
                lodft = lodft[:, :, lostart[0]:loend[0], lostart[1]:loend[1], :]
                # filtering
                lomask = self._lomasks[i]
                # convolution in spatial domain
                lodft = lodft * lomask

        if 'residual_lowpass' in scales:
            # compute residual lowpass when height <=1
            lo0 = batch_ifftshift(lodft)
<<<<<<< HEAD
            lo0 = torch.ifft(lo0, signal_ndim=2)
=======
            lo0 = torch.ifft(lo0, signal_ndim=2, normalized=self.fft_normalize)
>>>>>>> 649a8c50
            lo0_real = torch.unbind(lo0, -1)[0]
            self.pyr_coeffs['residual_lowpass'] = lo0_real
            self.pyr_size['residual_lowpass'] = tuple(lo0_real.shape[-2:])

<<<<<<< HEAD
        if self.return_list:
            return [k for k in self.pyr_coeffs.values()]
=======
        if not self.downsample:
            return self.convert_pyr_to_tensor(self.pyr_coeffs)
        else:
            return self.pyr_coeffs


    def convert_pyr_to_tensor(self, pyr_coeffs):
        r"""
        Function that takes a torch pyramid (without downsampling) dictonary and converts the output into a single tensor
        of BxCxHxW for use in an nn module downstream.

        Parameters
        ----------
        pyr_coeffs: `OrderedDict`
            the pyramid coefficients

        Returns
        -----------
        coeff_out: `torch.Tensor` (BxCxHxW)
            pyramid coefficients reshaped into tensor
        """

        assert not self.downsample, "conversion to tensor only works for pyramids without downsampling of feature maps"
        coeff_list = []
        coeff_list_resid = []
        for k in pyr_coeffs.keys():
            print(k)
            if 'residual' in k:
                coeff_list_resid.append(pyr_coeffs[k])
            else:
                coeff_list.append(pyr_coeffs[k])
        if len(coeff_list) > 0:
            coeff_bands = torch.cat(coeff_list, dim=1)
            batch_size = coeff_bands.shape[0]
            imshape = [coeff_bands.shape[2], coeff_bands.shape[3]]
            if self.is_complex:
                coeff_bands = coeff_bands.permute(0,1,4,2,3).contiguous().view(batch_size,-1,imshape[0],imshape[1])
            if len(coeff_list_resid) == 1:
                coeff_resid = torch.cat(coeff_list_resid, dim=1)
                coeff_out = torch.cat([coeff_resid, coeff_bands], dim=1)
            elif len(coeff_list_resid) == 2:
                coeff_out = torch.cat([coeff_list_resid[0], coeff_bands, coeff_list_resid[1]], dim=1)
            else:
                coeff_out = coeff_bands
>>>>>>> 649a8c50
        else:
            coeff_out = torch.cat(coeff_list_resid, dim=1)

<<<<<<< HEAD
=======
        return coeff_out

    def convert_tensor_to_pyr(self, pyr_tensor):
        r"""
        Function that takes a torch pyramid coefficient tensor and converts the output into
        the dictionary format where

        Parameters
        ----------
        pyr_tensor: `torch.Tensor` (BxCxHxW)
            the pyramid coefficients

        Returns
        ----------
        pyr_coeffs: `OrderedDict`
            pyramid coefficients in dictionary format
        """

        pyr_coeffs = OrderedDict()
        key_list = list(self.pyr_coeffs.keys())
        i = 0
        for k in key_list:
            if ('residual' in k) or (not self.is_complex):
                pyr_coeffs[k] = pyr_tensor[:,i,...].unsqueeze(1)
                i += 1
            else:
                pyr_coeffs[k] = pyr_tensor[:,i:i+2,:,:].permute(0,2,3,1).unsqueeze(1)
                i += 2

        return pyr_coeffs

>>>>>>> 649a8c50
    def _recon_levels_check(self, levels):
        r"""Check whether levels arg is valid for reconstruction and return valid version

        When reconstructing the input image (i.e., when calling `recon_pyr()`), the user specifies
        which levels to include. This makes sure those levels are valid and gets them in the form
        we expect for the rest of the reconstruction. If the user passes `'all'`, this constructs
        the appropriate list (based on the values of `pyr_coeffs`).

        Parameters
        ----------
        levels : `list`, `int`,  or {`'all'`, `'residual_highpass'`, or `'residual_lowpass'`}
            If `list` should contain some subset of integers from `0` to `self.num_scales-1`
            (inclusive) and `'residual_highpass'` and `'residual_lowpass'` (if appropriate for the
            pyramid). If `'all'`, returned value will contain all valid levels. Otherwise, must be
            one of the valid levels.

        Returns
        -------
        levels : `list`
            List containing the valid levels for reconstruction.

        """
        if isinstance(levels, str) and levels == 'all':
            levels = ['residual_highpass'] + list(range(self.num_scales)) + ['residual_lowpass']
        else:
            if not hasattr(levels, '__iter__') or isinstance(levels, str):
                # then it's a single int or string
                levels = [levels]
            levs_nums = np.array([int(i) for i in levels if isinstance(i, int) or i.isdigit()])
            assert (levs_nums >= 0).all(), "Level numbers must be non-negative."
            assert (levs_nums < self.num_scales).all(), "Level numbers must be in the range [0, %d]" % (self.num_scales-1)
            levs_tmp = list(np.sort(levs_nums))  # we want smallest first
            if 'residual_highpass' in levels:
                levs_tmp = ['residual_highpass'] + levs_tmp
            if 'residual_lowpass' in levels:
                levs_tmp = levs_tmp + ['residual_lowpass']
            levels = levs_tmp
        # not all pyramids have residual highpass / lowpass, but it's easier to construct the list
        # including them, then remove them if necessary.
        if 'residual_lowpass' not in self.pyr_coeffs.keys() and 'residual_lowpass' in levels:
            levels.pop(-1)
        if 'residual_highpass' not in self.pyr_coeffs.keys() and 'residual_highpass' in levels:
            levels.pop(0)
        return levels

    def _recon_bands_check(self, bands):
        """Check whether bands arg is valid for reconstruction and return valid version

        When reconstructing the input image (i.e., when calling `recon_pyr()`), the user specifies
        which orientations to include. This makes sure those orientations are valid and gets them
        in the form we expect for the rest of the reconstruction. If the user passes `'all'`, this
        constructs the appropriate list (based on the values of `self.pyr_coeffs`).

        Parameters
        ----------
        bands : `list`, `int`, or `'all'`.
            If list, should contain some subset of integers from `0` to `self.num_orientations-1`.
            If `'all'`, returned value will contain all valid orientations. Otherwise, must be one
            of the valid orientations.

        Returns
        -------
        bands: `list`
            List containing the valid orientations for reconstruction.
        """
        if isinstance(bands, str) and bands == "all":
            bands = np.arange(self.num_orientations)
        else:
            bands = np.array(bands, ndmin=1)
            assert (bands >= 0).all(), "Error: band numbers must be larger than 0."
            assert (bands < self.num_orientations).all(), "Error: band numbers must be in the range [0, %d]" % (self.num_orientations - 1)
        return bands

    def _recon_keys(self, levels, bands, max_orientations=None):
        """Make a list of all the relevant keys from `pyr_coeffs` to use in pyramid reconstruction

        When reconstructing the input image (i.e., when calling `recon_pyr()`), the user specifies
        some subset of the pyramid coefficients to include in the reconstruction. This function
        takes in those specifications, checks that they're valid, and returns a list of tuples
        that are keys into the `pyr_coeffs` dictionary.

        Parameters
        ----------
        levels : `list`, `int`,  or {`'all'`, `'residual_highpass'`, `'residual_lowpass'`}
            If `list` should contain some subset of integers from `0` to `self.num_scales-1`
            (inclusive) and `'residual_highpass'` and `'residual_lowpass'` (if appropriate for the
            pyramid). If `'all'`, returned value will contain all valid levels. Otherwise, must be
            one of the valid levels.
        bands : `list`, `int`, or `'all'`.
            If list, should contain some subset of integers from `0` to `self.num_orientations-1`.
            If `'all'`, returned value will contain all valid orientations. Otherwise, must be one
            of the valid orientations.
        max_orientations: `None` or `int`.
            The maximum number of orientations we allow in the reconstruction. when we determine
            which ints are allowed for bands, we ignore all those greater than max_orientations.

        Returns
        -------
        recon_keys : `list`
            List of `tuples`, all of which are keys in `pyr_coeffs`. These are the coefficients to
            include in the reconstruction of the image.

        """
        levels = self._recon_levels_check(levels)
        bands = self._recon_bands_check(bands)
        if max_orientations is not None:
            for i in bands:
                if i >= max_orientations:
                    warnings.warn(("You wanted band %d in the reconstruction but max_orientation"
                                   " is %d, so we're ignoring that band" % (i, max_orientations)))
            bands = [i for i in bands if i < max_orientations]
        recon_keys = []
        for level in levels:
            # residual highpass and lowpass
            if isinstance(level, str):
                recon_keys.append(level)
            # else we have to get each of the (specified) bands at
            # that level
            else:
                recon_keys.extend([(level, band) for band in bands])
        return recon_keys

    def recon_pyr(self, levels='all', bands='all', twidth=1):
        """Reconstruct the image or batch of images, optionally using subset of pyramid coefficients.

        NOTE: in order to call this function, you need to have
        previously called `self.forward(x)`, where `x` is the tensor you
        wish to reconstruct. This will fail if you called `forward()`
        with a subset of scales.

        Parameters
        ----------
        levels : `list`, `int`,  or {`'all'`, `'residual_highpass'`}
            If `list` should contain some subset of integers from `0` to `self.num_scales-1`
            (inclusive) and `'residual_lowpass'`. If `'all'`, returned value will contain all
            valid levels. Otherwise, must be one of the valid levels.
        bands : `list`, `int`, or `'all'`.
            If list, should contain some subset of integers from `0` to `self.num_orientations-1`.
            If `'all'`, returned value will contain all valid orientations. Otherwise, must be one
            of the valid orientations.
        twidth : `int`
            The width of the transition region of the radial lowpass function, in octaves

        Returns
        -------
        recon : `torch.Tensor`
            The reconstructed image or batch of images.
            Output is of size BxCxHxW

        """
        # For reconstruction to work, last time we called forward needed
        # to include all levels
        for s in self.scales:
            if isinstance(s, str):
                if s not in self.pyr_coeffs.keys():
                    raise Exception(f"scale {s} not in self.pyr_coeffs! pyr_coeffs must include"
                                    " all scales, so make sure forward() was called with arg "
                                    "scales=[]")
            else:
                for b in range(self.num_orientations):
                    if (s, b) not in self.pyr_coeffs.keys():
                        raise Exception(f"scale {s} not in self.pyr_coeffs! pyr_coeffs must "
                                        "include all scales, so make sure forward() was called "
                                        "with arg scales=[]")


        if twidth <= 0:
            warnings.warn("twidth must be positive. Setting to 1.")
            twidth = 1

        recon_keys = self._recon_keys(levels, bands)
        scale = 0


        # load masks from model
        lo0mask = self.lo0mask
        hi0mask = self.hi0mask

        # Recursively generate the reconstruction - function starts with
        # fine scales going down to coarse and then the reconstruction
        # is built recursively from the coarse scale up

        recondft = self._recon_levels(self.pyr_coeffs, recon_keys, scale)

        # generate highpass residual Reconstruction
        if 'residual_highpass' in recon_keys:
<<<<<<< HEAD
            hidft = torch.rfft(self.pyr_coeffs['residual_highpass'], signal_ndim=2, onesided=False)
=======
            hidft = torch.rfft(self.pyr_coeffs['residual_highpass'], signal_ndim=2, onesided=False, normalized=self.fft_normalize)
>>>>>>> 649a8c50
            hidft = batch_fftshift(hidft)

            # output dft is the sum of the recondft from the recursive
            # function times the lomask (low pass component) with the
            # highpass dft * the highpass mask
            outdft = recondft * lo0mask + hidft * hi0mask
        else:
            outdft = recondft * lo0mask

        # get output reconstruction by inverting the fft
        reconstruction = batch_ifftshift(outdft)
<<<<<<< HEAD
        reconstruction = torch.ifft(reconstruction, signal_ndim=2)
=======
        reconstruction = torch.ifft(reconstruction, signal_ndim=2, normalized=self.fft_normalize)
>>>>>>> 649a8c50

        # get real part of reconstruction (if complex)
        reconstruction = torch.unbind(reconstruction, -1)[0]

        return reconstruction

    def _recon_levels(self, pyr_coeffs, recon_keys, scale):
        """Recursive function used to build the reconstruction. Called by recon_pyr

        Parameters
        ----------
        pyr_coeffs : `dict`
            Dictionary containing the coefficients of the pyramid. Keys are `(level, band)` tuples and
            values are 1d or 2d numpy arrays (same number of dimensions as the input image)
        recon_keys : `list of tuples and/or strings`
            list of the keys that index into the pyr_coeffs Dictionary
        scale : `int`
            current scale that is being used to build the reconstruction
            scale is incremented by 1 on each call of the function

        Returns
        -------
        recondft : `torch.Tensor`
            Current reconstruction based on the orientation band dft from the current scale
            summed with the output of recursive call with the next scale incremented

        """
        # base case, return the low-pass residual
        if scale == self.num_scales:
            if 'residual_lowpass' in recon_keys:
<<<<<<< HEAD
                lodft = torch.rfft(pyr_coeffs['residual_lowpass'], signal_ndim=2, onesided=False)
=======
                lodft = torch.rfft(pyr_coeffs['residual_lowpass'], signal_ndim=2, onesided=False, normalized=self.fft_normalize)
>>>>>>> 649a8c50
                lodft = batch_fftshift(lodft)
            else:
                lodft = torch.rfft(torch.zeros_like(pyr_coeffs['residual_lowpass']), signal_ndim=2,
                                   onesided=False, normalized=self.fft_normalize)

            return lodft

        # Reconstruct from orientation bands
        # update himask
        himask = self._himasks[scale]
        orientdft = torch.zeros_like(pyr_coeffs[(scale, 0)])
        if not self.is_complex:
            # if the pyramid is not complex, the values in pyr_coeffs
            # will have shape (batch, channel, height, width), but
            # orientdft is going to take the outputs of a Fourier
            # transform, which is always complex-valued so it also needs
            # an extra dimension at the end for real and imaginary. If
            # the pyramid is complex, the values in pyr_coeffs will have
            # already have this shape.
            orientdft = torch.zeros((*orientdft.shape, 2), device=orientdft.device)

        for b in range(self.num_orientations):
            if (scale, b) in recon_keys:
                anglemask = self._anglemasks_recon[scale][b]
                if self.is_complex:
                    if self.tight_frame:
                        coeffs = pyr_coeffs[(scale,b)]*np.sqrt(2)
                    else:
                        coeffs = pyr_coeffs[(scale,b)]
                    banddft = torch.fft(coeffs, signal_ndim=2, normalized=self.fft_normalize)
                else:
<<<<<<< HEAD
                    banddft = torch.rfft(pyr_coeffs[(scale, b)], signal_ndim=2, onesided=False)
=======
                    banddft = torch.rfft(pyr_coeffs[(scale, b)], signal_ndim=2, onesided=False, normalized=self.fft_normalize)
>>>>>>> 649a8c50
                banddft = batch_fftshift(banddft)

                banddft = banddft * anglemask * himask
                banddft = torch.unbind(banddft, -1)
                # (x+yi)(u+vi) = (xu-yv) + (xv+yu)i
                complex_const = np.power(np.complex(0, 1), self.order)
                banddft_real = complex_const.real * banddft[0] - complex_const.imag * banddft[1]
                banddft_imag = complex_const.real * banddft[1] + complex_const.imag * banddft[0]
                banddft = torch.empty((*banddft_real.shape, 2), device=banddft_real.device)
                banddft[..., 0] = banddft_real
                banddft[..., 1] = banddft_imag
                orientdft = orientdft + banddft

        # get the bounding box indices for the low-pass component
        lostart, loend = self._loindices[scale]

        # create lowpass mask

        lomask = self._lomasks[scale]
        # Recursively reconstruct by going to the next scale
        reslevdft = self._recon_levels(pyr_coeffs, recon_keys, scale+1)
        # create output for reconstruction result
        resdft = torch.zeros_like(pyr_coeffs[(scale, 0)])
        if not self.is_complex:
            # Similar to orientdft above, if the pyramid is not complex,
            # the values in pyr_coeffs will have shape (batch, channel,
            # height, width), but resdft is going to take the outputs
            # of a Fourier transform, which is always complex-valued so
            # it also needs an extra dimension at the end for real and
            # imaginary. If the pyramid is complex, the values in
            # pyr_coeffs will have already have this shape.
            resdft = torch.zeros((*resdft.shape, 2), device=resdft.device)

        # place upsample and convolve lowpass component
        resdft[:, :, lostart[0]:loend[0], lostart[1]:loend[1]] = reslevdft*lomask
        recondft = resdft + orientdft
        # add orientation interpolated and added images to the lowpass image
        return recondft



    def steer_coeffs(self, angles, even_phase=True):
        """Steer pyramid coefficients to the specified angles

        This allows you to have filters that have the Gaussian derivative order specified in
        construction, but arbitrary angles or number of orientations.

        Parameters
        ----------
        angles : `list`
            list of angles (in radians) to steer the pyramid coefficients to
        even_phase : `bool`
            specifies whether the harmonics are cosine or sine phase aligned about those positions.

        Returns
        -------
        resteered_coeffs : `dict`
            dictionary of re-steered pyramid coefficients. will have the same number of scales as
            the original pyramid (though it will not contain the residual highpass or lowpass).
            like `self.pyr_coeffs`, keys are 2-tuples of ints indexing the scale and orientation,
            but now we're indexing `angles` instead of `self.num_orientations`.
        resteering_weights : `dict`
            dictionary of weights used to re-steer the pyramid coefficients. will have the same
<<<<<<< HEAD
            keys as `resteered_coeffs`. 
=======
            keys as `resteered_coeffs`.
>>>>>>> 649a8c50

        """

        resteered_coeffs = {}
        resteering_weights = {}
        for i in range(self.num_scales):
            basis = torch.cat([self.pyr_coeffs[(i, j)].squeeze().unsqueeze(-1) for j in
                               range(self.num_orientations)], dim=-1)

            for j, a in enumerate(angles):
                res, steervect = steer(basis, a, return_weights=True, even_phase=even_phase)
                resteering_weights[(i, j)] = steervect
                resteered_coeffs[(i, self.num_orientations + j)] = res.reshape(self.pyr_coeffs[(i, 0)].shape)


<<<<<<< HEAD
        return resteered_coeffs, resteering_weights
=======
        return resteered_coeffs, resteering_weights
>>>>>>> 649a8c50
<|MERGE_RESOLUTION|>--- conflicted
+++ resolved
@@ -79,23 +79,12 @@
     """
 
     def __init__(self, image_shape, height='auto', order=3, twidth=1, is_complex=False,
-<<<<<<< HEAD
-                 store_unoriented_bands=False, return_list=False, downsample=True):
-=======
                   downsample=True, tight_frame=True):
->>>>>>> 649a8c50
 
         super().__init__()
 
         self.order = order
         self.image_shape = image_shape
-<<<<<<< HEAD
-        self.is_complex = is_complex
-        self.store_unoriented_bands = store_unoriented_bands
-        self.return_list = return_list
-        self.downsample = downsample
-=======
->>>>>>> 649a8c50
 
         if (self.image_shape[0] % 2 != 0) or (self.image_shape[1] % 2 != 0):
             warnings.warn("Reconstruction will not be perfect with odd-sized images")
@@ -211,16 +200,9 @@
             if not self.downsample:
                 lomask = pointOp(log_rad, self.YIrcos, Xrcos)
                 self._lomasks.append(torch.tensor(lomask).unsqueeze(0).unsqueeze(-1))
-<<<<<<< HEAD
-                lodft = lodft * lomask
-                lostart = np.array([0,0])
-                loend = dims
-                self._loindices.append([lostart, loend])
-=======
                 self._loindices.append([np.array([0,0]), dims])
                 lodft = lodft * lomask
 
->>>>>>> 649a8c50
             else:
                 # subsample lowpass
                 dims = np.array([lodft.shape[0], lodft.shape[1]])
@@ -295,35 +277,6 @@
 
     def forward(self, x, scales=[]):
         r"""Generate the steerable pyramid coefficients for an image
-<<<<<<< HEAD
-
-        Parameters
-        ----------
-        x : torch.tensor
-            A tensor containing the image to analyze. We want to operate
-            on this in the pytorch-y way, so we want it to be 4d (batch,
-            channel, height, width).
-        scales : list, optional
-            Which scales to include in the returned representation. If
-            an empty list (the default), we include all
-            scales. Otherwise, can contain subset of values present in
-            this model's ``scales`` attribute (ints from 0 up to
-            self.num_scales-1 and the strs 'residual_highpass' and
-            'residual_lowpass'. Can contain a single value or multiple
-            values. If it's an int, we include all orientations from
-            that scale. Order within the list does not matter
-
-        Returns
-        -------
-        representation : torch.tensor
-            A 3d tensor containing the averages of the
-            'complex cell responses', that is, the squared and summed
-            outputs of the complex steerable pyramid.
-
-        """
-        self.pyr_coeffs = OrderedDict()
-
-=======
 
         Parameters
         ----------
@@ -354,18 +307,13 @@
 
         """
         self.pyr_coeffs = OrderedDict()
->>>>>>> 649a8c50
         if not isinstance(scales, list):
             raise Exception("scales must be a list!")
         if not scales:
             scales = self.scales
-<<<<<<< HEAD
-
-=======
         scale_ints = [s for s in scales if isinstance(s,int)]
         if len(scale_ints) != 0:
             assert (max(scale_ints) < self.num_scales) and (min(scale_ints) >= 0), "Scales must be within 0 and num_scales-1"
->>>>>>> 649a8c50
         angle = self.angle.copy()
         log_rad = self.log_rad.copy()
         lo0mask = self.lo0mask.clone()
@@ -374,47 +322,25 @@
         # x is a torch tensor batch of images of size [N,C,W,H]
         assert len(x.shape) == 4, "Input must be batch of images of shape BxCxHxW"
         # x = x.squeeze(1) #flatten channel dimension first
-<<<<<<< HEAD
-        imdft = torch.rfft(x, signal_ndim=2, onesided=False)
-=======
         imdft = torch.rfft(x, signal_ndim=2, onesided=False, normalized=self.fft_normalize)
->>>>>>> 649a8c50
         imdft = batch_fftshift(imdft)
 
         if 'residual_highpass' in scales:
             # high-pass
             hi0dft = imdft * hi0mask
             hi0 = batch_ifftshift(hi0dft)
-<<<<<<< HEAD
-            hi0 = torch.ifft(hi0, signal_ndim=2)
-=======
             hi0 = torch.ifft(hi0, signal_ndim=2, normalized=self.fft_normalize)
->>>>>>> 649a8c50
             hi0_real = torch.unbind(hi0, -1)[0]
             self.pyr_coeffs['residual_highpass'] = hi0_real
             self.pyr_size['residual_highpass'] = tuple(hi0_real.shape[-2:])
 
         lodft = imdft * lo0mask
 
-<<<<<<< HEAD
-        if self.store_unoriented_bands:
-            self.unoriented_bands = OrderedDict()
-=======
->>>>>>> 649a8c50
 
         for i in range(self.num_scales):
 
             if i in scales:
 
-<<<<<<< HEAD
-                if self.store_unoriented_bands:
-                    lo0 = batch_ifftshift(lodft)
-                    lo0 = torch.ifft(lo0, signal_ndim=2)
-                    lo0_real = torch.unbind(lo0, -1)[0]
-                    self.unoriented_bands[i] = lo0_real
-
-=======
->>>>>>> 649a8c50
                 himask = self._himasks[i]
                 for b in range(self.num_orientations):
                     anglemask = self._anglemasks[i][b]
@@ -433,21 +359,14 @@
                     banddft[..., 1] = banddft_imag
 
                     band = batch_ifftshift(banddft)
-<<<<<<< HEAD
-                    band = torch.ifft(band, signal_ndim=2)
-=======
                     band = torch.ifft(band, signal_ndim=2, normalized=self.fft_normalize)
->>>>>>> 649a8c50
                     if not self.is_complex:
                         band = torch.unbind(band, -1)[0]
                         self.pyr_coeffs[(i, b)] = band
                         self.pyr_size[(i, b)] = tuple(band.shape[-2:])
                     else:
-<<<<<<< HEAD
-=======
                         if self.tight_frame:
                             band = band / np.sqrt(2)
->>>>>>> 649a8c50
                         self.pyr_coeffs[(i, b)] = band
                         self.pyr_size[(i, b)] = tuple(band.shape[2:4])
 
@@ -473,19 +392,11 @@
         if 'residual_lowpass' in scales:
             # compute residual lowpass when height <=1
             lo0 = batch_ifftshift(lodft)
-<<<<<<< HEAD
-            lo0 = torch.ifft(lo0, signal_ndim=2)
-=======
             lo0 = torch.ifft(lo0, signal_ndim=2, normalized=self.fft_normalize)
->>>>>>> 649a8c50
             lo0_real = torch.unbind(lo0, -1)[0]
             self.pyr_coeffs['residual_lowpass'] = lo0_real
             self.pyr_size['residual_lowpass'] = tuple(lo0_real.shape[-2:])
 
-<<<<<<< HEAD
-        if self.return_list:
-            return [k for k in self.pyr_coeffs.values()]
-=======
         if not self.downsample:
             return self.convert_pyr_to_tensor(self.pyr_coeffs)
         else:
@@ -530,12 +441,9 @@
                 coeff_out = torch.cat([coeff_list_resid[0], coeff_bands, coeff_list_resid[1]], dim=1)
             else:
                 coeff_out = coeff_bands
->>>>>>> 649a8c50
         else:
             coeff_out = torch.cat(coeff_list_resid, dim=1)
 
-<<<<<<< HEAD
-=======
         return coeff_out
 
     def convert_tensor_to_pyr(self, pyr_tensor):
@@ -567,7 +475,6 @@
 
         return pyr_coeffs
 
->>>>>>> 649a8c50
     def _recon_levels_check(self, levels):
         r"""Check whether levels arg is valid for reconstruction and return valid version
 
@@ -754,11 +661,7 @@
 
         # generate highpass residual Reconstruction
         if 'residual_highpass' in recon_keys:
-<<<<<<< HEAD
-            hidft = torch.rfft(self.pyr_coeffs['residual_highpass'], signal_ndim=2, onesided=False)
-=======
             hidft = torch.rfft(self.pyr_coeffs['residual_highpass'], signal_ndim=2, onesided=False, normalized=self.fft_normalize)
->>>>>>> 649a8c50
             hidft = batch_fftshift(hidft)
 
             # output dft is the sum of the recondft from the recursive
@@ -770,11 +673,7 @@
 
         # get output reconstruction by inverting the fft
         reconstruction = batch_ifftshift(outdft)
-<<<<<<< HEAD
-        reconstruction = torch.ifft(reconstruction, signal_ndim=2)
-=======
         reconstruction = torch.ifft(reconstruction, signal_ndim=2, normalized=self.fft_normalize)
->>>>>>> 649a8c50
 
         # get real part of reconstruction (if complex)
         reconstruction = torch.unbind(reconstruction, -1)[0]
@@ -805,11 +704,7 @@
         # base case, return the low-pass residual
         if scale == self.num_scales:
             if 'residual_lowpass' in recon_keys:
-<<<<<<< HEAD
-                lodft = torch.rfft(pyr_coeffs['residual_lowpass'], signal_ndim=2, onesided=False)
-=======
                 lodft = torch.rfft(pyr_coeffs['residual_lowpass'], signal_ndim=2, onesided=False, normalized=self.fft_normalize)
->>>>>>> 649a8c50
                 lodft = batch_fftshift(lodft)
             else:
                 lodft = torch.rfft(torch.zeros_like(pyr_coeffs['residual_lowpass']), signal_ndim=2,
@@ -841,11 +736,7 @@
                         coeffs = pyr_coeffs[(scale,b)]
                     banddft = torch.fft(coeffs, signal_ndim=2, normalized=self.fft_normalize)
                 else:
-<<<<<<< HEAD
-                    banddft = torch.rfft(pyr_coeffs[(scale, b)], signal_ndim=2, onesided=False)
-=======
                     banddft = torch.rfft(pyr_coeffs[(scale, b)], signal_ndim=2, onesided=False, normalized=self.fft_normalize)
->>>>>>> 649a8c50
                 banddft = batch_fftshift(banddft)
 
                 banddft = banddft * anglemask * himask
@@ -909,11 +800,7 @@
             but now we're indexing `angles` instead of `self.num_orientations`.
         resteering_weights : `dict`
             dictionary of weights used to re-steer the pyramid coefficients. will have the same
-<<<<<<< HEAD
-            keys as `resteered_coeffs`. 
-=======
             keys as `resteered_coeffs`.
->>>>>>> 649a8c50
 
         """
 
@@ -929,8 +816,4 @@
                 resteered_coeffs[(i, self.num_orientations + j)] = res.reshape(self.pyr_coeffs[(i, 0)].shape)
 
 
-<<<<<<< HEAD
-        return resteered_coeffs, resteering_weights
-=======
-        return resteered_coeffs, resteering_weights
->>>>>>> 649a8c50
+        return resteered_coeffs, resteering_weights