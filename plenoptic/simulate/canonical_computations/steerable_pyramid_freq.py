--- conflicted
+++ resolved
@@ -1,13 +1,5 @@
 import warnings
 from collections import OrderedDict
-<<<<<<< HEAD
-from scipy.special import factorial
-from ...tools.signal import raised_cosine, interpolate1d, steer
-import torch
-import torch.fft as fft
-import torch.nn as nn
-import numpy as np
-=======
 import numpy as np
 from scipy.special import factorial
 from ...tools.signal import (interpolate1d,
@@ -18,7 +10,6 @@
 from einops import rearrange
 from scipy.special import factorial
 
->>>>>>> 42f62629
 
 complex_types = [torch.complex64, torch.cdouble, torch.complex32, torch.cfloat]
 
@@ -71,14 +62,8 @@
     pyr_size : `dict`
         Dictionary containing the sizes of the pyramid coefficients. Keys are `(level, band)`
         tuples and values are tuples.
-<<<<<<< HEAD
-    fft_normalize : `bool`
-        Whether the fft's are normalized or not. It is automatically set to True when fft_norm is true
-        else it is set to False
-=======
     fft_norm : `str`
         The way the ffts are normalized, see pytorch documentation for more details.
->>>>>>> 42f62629
     is_complex : `bool`
         Whether the coefficients are complex- or real-valued.
 
@@ -210,15 +195,10 @@
             anglemasks = []
             anglemasks_recon = []
             for b in range(self.num_orientations):
-<<<<<<< HEAD
-                anglemask = interpolate1d(angle, Ycosn_forward, self.Xcosn + np.pi*b/self.num_orientations)
-                anglemask_recon = interpolate1d(angle, Ycosn_recon, self.Xcosn + np.pi*b/self.num_orientations)
-=======
                 anglemask = interpolate1d(angle, Ycosn_forward,
                                     self.Xcosn + np.pi*b/self.num_orientations)
                 anglemask_recon = interpolate1d(
                     angle, Ycosn_recon, self.Xcosn + np.pi*b/self.num_orientations)
->>>>>>> 42f62629
                 anglemasks.append(torch.tensor(anglemask).unsqueeze(0))
                 anglemasks_recon.append(torch.tensor(anglemask_recon).unsqueeze(0))
 
@@ -227,11 +207,7 @@
             if not self.downsample:
                 lomask = interpolate1d(log_rad, self.YIrcos, Xrcos)
                 self._lomasks.append(torch.tensor(lomask).unsqueeze(0))
-<<<<<<< HEAD
-                self._loindices.append([np.array([0,0]), dims])
-=======
                 self._loindices.append([np.array([0, 0]), dims])
->>>>>>> 42f62629
                 lodft = lodft * lomask
 
             else:
@@ -338,10 +314,6 @@
 
         """
         pyr_coeffs = OrderedDict()
-<<<<<<< HEAD
-        self.pyr_size = OrderedDict()
-=======
->>>>>>> 42f62629
         if not isinstance(scales, list):
             raise Exception("scales must be a list!")
         if not scales:
@@ -357,15 +329,10 @@
 
         # x is a torch tensor batch of images of size [N,C,W,H]
         assert len(x.shape) == 4, "Input must be batch of images of shape BxCxHxW"
-<<<<<<< HEAD
-        imdft = fft.fft2(x, dim=(-2,-1), norm = self.fft_norm)
-        imdft = fft.fftshift(imdft)
-=======
         
         imdft = fft.fft2(x, dim=(-2,-1), norm = self.fft_norm)
         imdft = fft.fftshift(imdft)
         
->>>>>>> 42f62629
         if 'residual_highpass' in scales:
             # high-pass
             hi0dft = imdft * hi0mask
@@ -373,10 +340,6 @@
             hi0 = fft.ifft2(hi0, dim=(-2,-1), norm=self.fft_norm)
             pyr_coeffs['residual_highpass'] = hi0.real
             self.pyr_size['residual_highpass'] = tuple(hi0.real.shape[-2:])
-<<<<<<< HEAD
-
-=======
->>>>>>> 42f62629
 
         #input to the next scale is the low-pass filtered component
         lodft = imdft * lo0mask
@@ -397,15 +360,6 @@
                     
                   
                     anglemask = self._anglemasks[i][b]
-<<<<<<< HEAD
-
-                    # bandpass filtering
-                    complex_const = np.power(np.complex(0, -1), self.order)
-                    banddft = complex_const * lodft * anglemask * himask
-                    band = fft.ifftshift(banddft)
-                    band = fft.ifft2(band, dim=(-2,-1), norm=self.fft_norm)
-                    
-=======
                     complex_const = np.power(complex(0, -1), self.order)
                     banddft = complex_const * lodft * anglemask * himask
                     # fft output is then shifted to center frequencies
@@ -414,7 +368,6 @@
                     band = fft.ifft2(band, dim=(-2,-1), norm=self.fft_norm)
                     
                     #for real pyramid, take the real component of the complex band
->>>>>>> 42f62629
                     if not self.is_complex:
                         pyr_coeffs[(i, b)] = band.real
                     else:
@@ -451,11 +404,7 @@
                 lodft = lodft[:, :, lostart[0]:loend[0], lostart[1]:loend[1]]
                 # low-pass filter mask is selected
                 lomask = self._lomasks[i]
-<<<<<<< HEAD
-                # convolution in spatial domain
-=======
                 # again multiply dft by subsampled mask (convolution in spatial domain)
->>>>>>> 42f62629
 
                 lodft = lodft * lomask
 
@@ -467,15 +416,9 @@
             self.pyr_size['residual_lowpass'] = tuple(lo0.real.shape[-2:])
 
         return pyr_coeffs
-<<<<<<< HEAD
-
-
-    def convert_pyr_to_tensor(self, pyr_coeffs, split_complex=False):
-=======
     
     @staticmethod
     def convert_pyr_to_tensor(pyr_coeffs, split_complex=False):
->>>>>>> 42f62629
         r"""
         Function that takes a torch pyramid (without downsampling) dictonary
         and converts the output into a single tensor of BxCxHxW for use in an
@@ -498,11 +441,6 @@
 
         Returns
         -----------
-<<<<<<< HEAD
-        coeff_out: `torch.Tensor` (BxCxHxW)
-            pyramid coefficients reshaped into tensor. The first channel will be the residual highpass and the last will be
-            the residual lowpass. Each band is then a separate channel. 
-=======
         pyr_tensor: `torch.Tensor` (BxCxHxW)
             pyramid coefficients reshaped into tensor. The first channel will be the residual highpass and the last will be
             the residual lowpass. Each band is then a separate channel. 
@@ -512,47 +450,12 @@
 
         
         Note:conversion to tensor only works for pyramids without downsampling of feature maps 
->>>>>>> 42f62629
         """
         
         pyr_keys = tuple(pyr_coeffs.keys())
         test_band = pyr_coeffs[pyr_keys[0]]
         num_channels = test_band.size(1)
         coeff_list = []
-<<<<<<< HEAD
-        coeff_list_resid = []
-        for k in pyr_coeffs.keys():
-            if 'residual' in k:
-                coeff_list_resid.append(pyr_coeffs[k])
-            else:
-                coeff_list.append(pyr_coeffs[k])
-        if len(coeff_list) > 0:
-            coeff_bands = torch.cat(coeff_list, dim=1)
-            if split_complex:
-                complex_types = [torch.complex64, torch.cdouble, torch.complex32, torch.cfloat]
-                if coeff_bands.dtype in complex_types:
-                    coeff_bands = torch.cat([coeff_bands.real, coeff_bands.imag], dim=1)
-                else:
-                    raise TypeError("split_complex is True, but input pyr_coeffs are not complex tensors")
-                    
-            batch_size = coeff_bands.shape[0]
-            imshape = [coeff_bands.shape[2], coeff_bands.shape[3]]
-            if len(coeff_list_resid) == 1:
-                coeff_resid = torch.cat(coeff_list_resid, dim=1)
-                coeff_out = torch.cat([coeff_resid, coeff_bands], dim=1)
-            elif len(coeff_list_resid) == 2:
-                coeff_out = torch.cat(
-                    [coeff_list_resid[0], coeff_bands, coeff_list_resid[1]],
-                    dim=1)
-            else:
-                coeff_out = coeff_bands
-        else:
-            coeff_out = torch.cat(coeff_list_resid, dim=1)
-
-        return coeff_out
-
-    def convert_tensor_to_pyr(self, pyr_tensor):
-=======
         key_list = []
         for ch in range(num_channels):
             coeff_list_resid = []
@@ -590,7 +493,6 @@
 
     @staticmethod
     def convert_tensor_to_pyr(pyr_tensor, num_channels, split_complex, pyr_keys):
->>>>>>> 42f62629
         r"""
         Function that takes a torch pyramid coefficient tensor and converts
         the output into the dictionary format where
@@ -625,18 +527,6 @@
         """
         
         pyr_coeffs = OrderedDict()
-<<<<<<< HEAD
-        key_list = list(self.pyr_size.keys())
-        i = 0
-        for k in key_list:
-            pyr_tens = pyr_tensor[:,i,...].unsqueeze(1)
-            if 'residual' in k:
-                pyr_tens = pyr_tens.to(torch.float32)
-            else:
-                pyr_tens = pyr_tens.to(torch.complex64)
-            pyr_coeffs[k] = pyr_tens
-            i += 1
-=======
         i = 0
         for ch in range(num_channels):
             for k in pyr_keys:
@@ -654,7 +544,6 @@
                     pyr_coeffs[k] = band
                 else:
                     pyr_coeffs[k] = torch.cat([pyr_coeffs[k], band], dim=1)
->>>>>>> 42f62629
 
         return pyr_coeffs
 
@@ -914,16 +803,6 @@
         for b in range(self.num_orientations):
             if (scale, b) in recon_keys:
                 anglemask = self._anglemasks_recon[scale][b]
-<<<<<<< HEAD
-                if self.tight_frame and self.is_complex:
-                    coeffs = pyr_coeffs[(scale,b)]*np.sqrt(2)
-                else:
-                    coeffs = pyr_coeffs[(scale,b)]                
-                banddft = fft.fft2(coeffs, dim=(-2,-1), norm=self.fft_norm)
-                banddft = fft.fftshift(banddft)
-
-                complex_const = np.power(np.complex(0, 1), self.order)
-=======
                 coeffs = pyr_coeffs[(scale,b)]
                 if self.tight_frame and self.is_complex:
                     coeffs = coeffs*np.sqrt(2)
@@ -932,7 +811,6 @@
                 banddft = fft.fftshift(banddft)
 
                 complex_const = np.power(complex(0, 1), self.order)
->>>>>>> 42f62629
                 banddft = complex_const * banddft * anglemask * himask
                 orientdft = orientdft + banddft
 
@@ -957,10 +835,6 @@
         return recondft
 
 
-<<<<<<< HEAD
-
-=======
->>>>>>> 42f62629
     def steer_coeffs(self, pyr_coeffs, angles, even_phase=True):
         """Steer pyramid coefficients to the specified angles
 
@@ -991,27 +865,17 @@
         assert  pyr_coeffs[(0,0)].dtype not in complex_types, "steering only implemented for real coefficients"
         resteered_coeffs = {}
         resteering_weights = {}
-<<<<<<< HEAD
-        for i in range(self.num_scales):
-            basis = torch.cat([pyr_coeffs[(i, j)].squeeze().unsqueeze(-1) for j in
-                               range(self.num_orientations)], dim=-1)
-=======
         num_scales = self.num_scales
         num_orientations = self.num_orientations
         for i in range(num_scales):
             basis = torch.cat([pyr_coeffs[(i, j)].squeeze().unsqueeze(-1) for j in
                                range(num_orientations)], dim=-1)
->>>>>>> 42f62629
 
             for j, a in enumerate(angles):
                 res, steervect = steer(
                     basis, a, return_weights=True, even_phase=even_phase)
                 resteering_weights[(i, j)] = steervect
-<<<<<<< HEAD
-                resteered_coeffs[(i, self.num_orientations + j)] = res.reshape(pyr_coeffs[(i, 0)].shape)
-=======
                 resteered_coeffs[(i, num_orientations + j)] = res.reshape(pyr_coeffs[(i, 0)].shape)
->>>>>>> 42f62629
 
 
         return resteered_coeffs, resteering_weights