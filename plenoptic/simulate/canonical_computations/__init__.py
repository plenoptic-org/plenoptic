from .linear import Linear
from .linear_nonlinear import Linear_Nonlinear
from .laplacian_pyramid import Laplacian_Pyramid
from .steerable_pyramid_freq import Steerable_Pyramid_Freq
<<<<<<< HEAD
from .pooling_windows import PoolingWindows
from .non_linearities import (rectangular_to_polar_dict, local_gain_control, generate_norm_stats,
                              zscore_stats)
from . import sampling
=======
from .pooling import PoolingWindows
from .non_linearities import rectangular_to_polar_dict, local_gain_control
>>>>>>> 863c41c0
<|MERGE_RESOLUTION|>--- conflicted
+++ resolved
@@ -2,12 +2,6 @@
 from .linear_nonlinear import Linear_Nonlinear
 from .laplacian_pyramid import Laplacian_Pyramid
 from .steerable_pyramid_freq import Steerable_Pyramid_Freq
-<<<<<<< HEAD
+from . import sampling
 from .pooling_windows import PoolingWindows
-from .non_linearities import (rectangular_to_polar_dict, local_gain_control, generate_norm_stats,
-                              zscore_stats)
-from . import sampling
-=======
-from .pooling import PoolingWindows
-from .non_linearities import rectangular_to_polar_dict, local_gain_control
->>>>>>> 863c41c0
+from .non_linearities import rectangular_to_polar_dict, local_gain_control