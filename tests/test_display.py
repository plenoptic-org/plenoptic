#!/usr/bin/env python3

# necessary to avoid issues with animate:
# https://github.com/matplotlib/matplotlib/issues/10287/
import matplotlib as mpl
# use the html backend, so we don't need to have ffmpeg
mpl.rcParams['animation.writer'] = 'html'
mpl.use('agg')
import pytest
import matplotlib.pyplot as plt
import plenoptic as po
import torch
import os.path as op
import numpy as np
import pyrtools as pt
from conftest import DEVICE, DATA_DIR


class TestDisplay(object):

    def test_update_plot_line(self):
        x = np.linspace(0, 100)
        y1 = np.random.rand(*x.shape)
        y2 = np.random.rand(*x.shape)
        fig, ax = plt.subplots(1, 1)
        ax.plot(x, y1, '-o', label='hi')
        po.update_plot(ax, torch.tensor(y2).reshape(1, 1, len(x)))
        assert len(ax.lines) == 1, "Too many lines were plotted!"
        _, ax_y = ax.lines[0].get_data()
        if not np.allclose(ax_y, y2):
            raise Exception("Didn't update line correctly!")
        plt.close('all')

    @pytest.mark.parametrize('how', ['dict', 'tensor'])
    def test_update_plot_line_multi_axes(self, how):
        x = np.linspace(0, 100)
        y1 = np.random.rand(*x.shape)
        y2 = np.random.rand(2, *y1.shape)
        if how == 'tensor':
            y2 = torch.tensor(y2).reshape(1, 2, *y1.shape)
        elif how == 'dict':
            y2 = {i: torch.tensor(y2[i]).reshape(1, 1, *y1.shape) for i in range(2)}
        fig, axes = plt.subplots(1, 2)
        for ax in axes:
            ax.plot(x, y1, '-o', label='hi')
        po.update_plot(axes, y2)
        for i, ax in enumerate(axes):
            assert len(ax.lines) == 1, "Too many lines were plotted!"
            _, ax_y = ax.lines[0].get_data()
            if how == 'tensor':
                y_check = y2[0, i]
            else:
                y_check = y2[i]
            if not np.allclose(ax_y, y_check):
                raise Exception("Didn't update line correctly!")
        plt.close('all')

    @pytest.mark.parametrize('how', ['dict-single', 'dict-multi', 'tensor'])
    def test_update_plot_line_multi_channel(self, how):
        if how == 'dict-single':
            n_data = 1
        else:
            n_data = 2
        x = np.linspace(0, 100)
        y1 = np.random.rand(2, *x.shape)
        y2 = np.random.rand(n_data, *x.shape)
        if how == 'tensor':
            y2 = torch.tensor(y2).reshape(1, 2, len(x))
        elif how == 'dict-multi':
            y2 = {i: torch.tensor(y2[i]).reshape(1, 1, len(x)) for i in range(2)}
        elif how == 'dict-single':
            y2 = {0: torch.tensor(y2[0]).reshape(1, 1, len(x))}
        fig, ax = plt.subplots(1, 1)
        for i in range(2):
            ax.plot(x, y1[i], label=i)
        po.update_plot(ax, y2)
        assert len(ax.lines) == 2, "Incorrect number of lines were plotted!"
        for i in range(2):
            _, ax_y = ax.lines[i].get_data()
            if how == 'tensor':
                y_check = y2[0, i]
            elif how == 'dict-multi':
                y_check = y2[i]
            elif how == 'dict-single':
                y_check = {0: y2[0], 1: y1[1]}[i]
            if not np.allclose(ax_y, y_check):
                raise Exception("Didn't update line correctly!")
        plt.close('all')

    def test_update_plot_stem(self):
        x = np.linspace(0, 100)
        y1 = np.random.rand(*x.shape)
        y2 = np.random.rand(*x.shape)
        fig, ax = plt.subplots(1, 1)
        ax.stem(x, y1, '-o', label='hi', use_line_collection=True)
        po.update_plot(ax, torch.tensor(y2).reshape(1, 1, len(x)))
        assert len(ax.containers) == 1, "Too many stems were plotted!"
        ax_y = ax.containers[0].markerline.get_ydata()
        if not np.allclose(ax_y, y2):
            raise Exception("Didn't update stems correctly!")
        plt.close('all')

    @pytest.mark.parametrize('how', ['dict', 'tensor'])
    def test_update_plot_stem_multi_axes(self, how):
        x = np.linspace(0, 100)
        y1 = np.random.rand(*x.shape)
        y2 = np.random.rand(2, *y1.shape)
        if how == 'tensor':
            y2 = torch.tensor(y2).reshape(1, 2, *y1.shape)
        elif how == 'dict':
            y2 = {i: torch.tensor(y2[i]).reshape(1, 1, *y1.shape) for i in range(2)}
        fig, axes = plt.subplots(1, 2)
        for ax in axes:
            ax.stem(x, y1, label='hi', use_line_collection=True)
        po.update_plot(axes, y2)
        for i, ax in enumerate(axes):
            assert len(ax.containers) == 1, "Too many stems were plotted!"
            ax_y = ax.containers[0].markerline.get_ydata()
            if how == 'tensor':
                y_check = y2[0, i]
            else:
                y_check = y2[i]
            if not np.allclose(ax_y, y_check):
                raise Exception("Didn't update stem correctly!")
        plt.close('all')

    @pytest.mark.parametrize('how', ['dict-single', 'dict-multi', 'tensor'])
    def test_update_plot_stem_multi_channel(self, how):
        if how == 'dict-single':
            n_data = 1
        else:
            n_data = 2
        x = np.linspace(0, 100)
        y1 = np.random.rand(2, *x.shape)
        y2 = np.random.rand(n_data, *x.shape)
        if how == 'tensor':
            y2 = torch.tensor(y2).reshape(1, 2, len(x))
        elif how == 'dict-multi':
            y2 = {i: torch.tensor(y2[i]).reshape(1, 1, len(x)) for i in range(2)}
        elif how == 'dict-single':
            y2 = {0: torch.tensor(y2[0]).reshape(1, 1, len(x))}
        fig, ax = plt.subplots(1, 1)
        for i in range(2):
            ax.stem(x, y1[i], label=i, use_line_collection=True)
        po.update_plot(ax, y2)
        assert len(ax.containers) == 2, "Incorrect number of stems were plotted!"
        for i in range(2):
            ax_y = ax.containers[i].markerline.get_ydata()
            if how == 'tensor':
                y_check = y2[0, i]
            elif how == 'dict-multi':
                y_check = y2[i]
            elif how == 'dict-single':
                y_check = {0: y2[0], 1: y1[1]}[i]
            if not np.allclose(ax_y, y_check):
                raise Exception("Didn't update stem correctly!")
        plt.close('all')

    def test_update_plot_image(self):
        y1 = np.random.rand(1, 1, 100, 100)
        y2 = np.random.rand(*y1.shape)
        fig = pt.imshow(y1.squeeze())
        ax = fig.axes[0]
        po.update_plot(ax, torch.tensor(y2))
        assert len(ax.images) == 1, "Too many images were plotted!"
        ax_y = ax.images[0].get_array().data
        if not np.allclose(ax_y, y2):
            raise Exception("Didn't update image correctly!")
        plt.close('all')

    @pytest.mark.parametrize('how', ['dict', 'tensor'])
    def test_update_plot_image_multi_axes(self, how):
        y1 = np.random.rand(1, 2, 100, 100)
        y2 = np.random.rand(1, 2, 100, 100)
        if how == 'tensor':
            y2 = torch.tensor(y2)
        elif how == 'dict':
            y2 = {i: torch.tensor(y2[0, i]).reshape(1, 1, 100, 100) for i in range(2)}
        fig = pt.imshow([y for y in y1.squeeze()])
        po.update_plot(fig.axes, y2)
        for i, ax in enumerate(fig.axes):
            assert len(ax.images) == 1, "Too many lines were plotted!"
            ax_y = ax.images[0].get_array().data
            if how == 'tensor':
                y_check = y2[0, i]
            else:
                y_check = y2[i]
            if not np.allclose(ax_y, y_check):
                raise Exception("Didn't update image correctly!")
        plt.close('all')

    def test_update_plot_scatter(self):
        x1 = np.random.rand(100)
        x2 = np.random.rand(100)
        y1 = np.random.rand(*x1.shape)
        y2 = np.random.rand(*x2.shape)
        fig, ax = plt.subplots(1, 1)
        ax.scatter(x1, y1)
        data = torch.stack((torch.tensor(x2), torch.tensor(y2)), -1).reshape(1, 1, len(x2), 2)
        po.update_plot(ax, data)
        assert len(ax.collections) == 1, "Too many scatter plots created"
        ax_data = ax.collections[0].get_offsets()
        if not np.allclose(ax_data, data):
            raise Exception("Didn't update points of the scatter plot correctly!")
        plt.close('all')

    @pytest.mark.parametrize('how', ['dict', 'tensor'])
    def test_update_plot_scatter_multi_axes(self, how):
        x1 = np.random.rand(100)
        x2 = np.random.rand(2, 100)
        y1 = np.random.rand(*x1.shape)
        y2 = np.random.rand(2, *y1.shape)
        if how == 'tensor':
            data = torch.stack((torch.tensor(x2), torch.tensor(y2)), -1).reshape(1, 2, len(x1), 2)
        elif how == 'dict':
            data = {i: torch.stack((torch.tensor(x2[i]), torch.tensor(y2[i])), -1).reshape(1, 1, len(x1), 2) for i in range(2)}
        fig, axes = plt.subplots(1, 2)
        for ax in axes:
            ax.scatter(x1, y1)
        po.update_plot(axes, data)
        for i, ax in enumerate(axes):
            assert len(ax.collections) == 1, "Too many scatter plots created"
            ax_data = ax.collections[0].get_offsets()
            if how == 'tensor':
                data_check = data[0, i]
            else:
                data_check = data[i]
            if not np.allclose(ax_data, data_check):
                raise Exception("Didn't update points of the scatter plot correctly!")
        plt.close('all')

    @pytest.mark.parametrize('how', ['dict-single', 'dict-multi', 'tensor'])
    def test_update_plot_scatter_multi_channel(self, how):
        if how == 'dict-single':
            n_data = 1
        else:
            n_data = 2
        x1 = np.random.rand(2, 100)
        x2 = np.random.rand(n_data, 100)
        y1 = np.random.rand(*x1.shape)
        y2 = np.random.rand(*x2.shape)
        if how == 'tensor':
            data = torch.stack((torch.tensor(x2), torch.tensor(y2)), -1).reshape(1, 2, x1.shape[-1], 2)
        elif how == 'dict-multi':
            data = {i: torch.stack((torch.tensor(x2[i]), torch.tensor(y2[i])), -1).reshape(1, 1, x1.shape[-1], 2) for i in range(2)}
        elif how == 'dict-single':
            data = {0: torch.stack((torch.tensor(x2[0]), torch.tensor(y2[0])), -1).reshape(1, 1, x1.shape[-1], 2)}
        fig, ax = plt.subplots(1, 1)
        for i in range(2):
            ax.scatter(x1[i], y1[i], label=i)
        po.update_plot(ax, data)
        assert len(ax.collections) == 2, "Incorrect number of scatter plots created"
        for i in range(2):
            ax_data = ax.collections[i].get_offsets()
            if how == 'tensor':
                data_check = data[0, i]
            elif how == 'dict-multi':
                data_check = data[i]
            elif how == 'dict-single':
                tmp = torch.stack((torch.tensor(x1), torch.tensor(y1)), -1)
                data_check = {0: data[0], 1: tmp[1]}[i]
            if not np.allclose(ax_data, data_check):
                raise Exception("Didn't update points of the scatter plot correctly!")

    def test_update_plot_mixed_multi_axes(self):
        x1 = np.linspace(0, 1, 100)
        x2 = np.random.rand(2, 100)
        y1 = np.random.rand(*x1.shape)
        y2 = np.random.rand(*x2.shape)
        data = {0: torch.stack((torch.tensor(x2[0]), torch.tensor(y2[0])),
                               -1).reshape(1, 1, x2.shape[-1], 2)}
        data[1] = torch.tensor(y2[1]).reshape(1, 1, x2.shape[-1])
        fig, axes = plt.subplots(1, 2)
        for i, ax in enumerate(axes):
            if i == 0:
                ax.scatter(x1, y1)
            else:
                ax.plot(x1, y1)
        po.update_plot(axes, data)
        for i, ax in enumerate(axes):
            if i == 0:
                assert len(ax.collections) == 1, "Too many scatter plots created"
                assert len(ax.lines) == 0, "Too many lines created"
                ax_data = ax.collections[0].get_offsets()
            else:
                assert len(ax.collections) == 0, "Too many scatter plots created"
                assert len(ax.lines) == 1, "Too many lines created"
                _, ax_data = ax.lines[0].get_data()
            if not np.allclose(ax_data, data[i]):
                raise Exception("Didn't update points of the scatter plot correctly!")
        plt.close('all')

    @pytest.mark.parametrize('as_rgb', [True, False])
    @pytest.mark.parametrize('channel_idx', [None, 0, [0, 1]])
    @pytest.mark.parametrize('batch_idx', [None, 0, [0, 1]])
    @pytest.mark.parametrize('is_complex', [False, 'logpolar', 'rectangular', 'polar'])
    @pytest.mark.parametrize('mini_im', [True, False])
    # test the edge cases where we try to plot a tensor that's (b, c, 1, w) or
    # (b, c, h, 1)
    @pytest.mark.parametrize('one_dim', [False, 'h', 'w'])
    def test_imshow(self, as_rgb, channel_idx, batch_idx, is_complex, mini_im,
                    one_dim):
        fails = False
        if one_dim == 'h':
            im_shape = [2, 4, 1, 5]
        elif one_dim == 'w':
            im_shape = [2, 4, 5, 1]
        else:
            im_shape = [2, 4, 5, 5]
        if is_complex:
            im = torch.rand((*im_shape, 2))
            # this is 2 (the two complex components) * 4 (the four channels) *
            # 2 (the two batches)
            n_axes = 16
        else:
            im = torch.rand(im_shape)
            # this is 4 (the four channels) * 2 (the two batches)
            n_axes = 8
        if mini_im:
            # n_axes here follows the same logic as above
            if is_complex:
                shape = im_shape[:2] + [i*2 for i in im_shape[-2:]] + [2]
                n_axes += 16
            else:
                shape = im_shape[:2] + [i*2 for i in im_shape[-2:]]
                n_axes += 8
            im = [im, torch.rand(shape)]
        if not is_complex:
            # need to change this to one of the acceptable strings
            is_complex = 'rectangular'
        if batch_idx is None and channel_idx is None and not as_rgb:
            # then we'd have a 4d array we want to plot in grayscale -- don't
            # know how to do that
            fails = True
        else:
            if batch_idx is not None:
                # then we're only plotting one of the two batches
                n_axes /= 2
            if channel_idx is not None:
                # then we're only plotting one of the four channels
                n_axes /= 4
                # if channel_idx is not None, then we don't have all the
                # channels necessary for plotting RGB, so this will fail
                if as_rgb:
                    fails = True
            # when channel_idx=0, as_rgb does nothing, so don't want to
            # double-count
            elif as_rgb:
                # if we're plotting as_rgb, the four channels just specify
                # RGBA, so we only have one image for them
                n_axes /= 4
        if isinstance(batch_idx, list) or isinstance(channel_idx, list):
            # neither of these are supported
            fails = True
        if not fails:
            fig = po.imshow(im, as_rgb=as_rgb, channel_idx=channel_idx,
                            batch_idx=batch_idx, plot_complex=is_complex)
            assert len(fig.axes) == n_axes, f"Created {len(fig.axes)} axes, but expected {n_axes}! Probably plotting color as grayscale or vice versa"
            plt.close('all')
        if fails:
            with pytest.raises(Exception):
                po.imshow(im, as_rgb=as_rgb, channel_idx=channel_idx,
                          batch_idx=batch_idx, plot_complex=is_complex)

    @pytest.mark.parametrize('as_rgb', [True, False])
    @pytest.mark.parametrize('channel_idx', [None, 0, [0, 1]])
    @pytest.mark.parametrize('batch_idx', [None, 0, [0, 1]])
    @pytest.mark.parametrize('is_complex', [False, 'logpolar', 'rectangular', 'polar'])
    @pytest.mark.parametrize('mini_vid', [True, False])
    def test_animshow(self, as_rgb, channel_idx, batch_idx, is_complex, mini_vid):
        fails = False
        if is_complex:
            vid = torch.rand((2, 4, 10, 10, 10, 2))
            # this is 2 (the two complex components) * 4 (the four channels) *
            # 2 (the two batches)
            n_axes = 16
        else:
            vid = torch.rand((2, 4, 10, 10, 10))
            # this is 4 (the four channels) * 2 (the two batches)
            n_axes = 8
        if mini_vid:
            # n_axes here follows the same logic as above
            if is_complex:
                shape = [2, 4, 10, 5, 5, 2]
                n_axes += 16
            else:
                shape = [2, 4, 10, 5, 5]
                n_axes += 8
            vid = [vid, torch.rand(shape)]
        if not is_complex:
            # need to change this to one of the acceptable strings
            is_complex = 'rectangular'
        if batch_idx is None and channel_idx is None and not as_rgb:
            # then we'd have a 4d array we want to plot in grayscale -- don't
            # know how to do that
            fails = True
        else:
            if batch_idx is not None:
                # then we're only plotting one of the two batches
                n_axes /= 2
            if channel_idx is not None:
                # then we're only plotting one of the four channels
                n_axes /= 4
                # if channel_idx is not None, then we don't have all the
                # channels necessary for plotting RGB, so this will fail
                if as_rgb:
                    fails = True
            # when channel_idx=0, as_rgb does nothing, so don't want to
            # double-count
            elif as_rgb:
                # if we're plotting as_rgb, the four channels just specify
                # RGBA, so we only have one video for them
                n_axes /= 4
        if isinstance(batch_idx, list) or isinstance(channel_idx, list):
            # neither of these are supported
            fails = True
        if not fails:
            anim = po.animshow(vid, as_rgb=as_rgb, channel_idx=channel_idx,
                               batch_idx=batch_idx, plot_complex=is_complex)
            fig = anim._fig
            assert len(fig.axes) == n_axes, f"Created {len(fig.axes)} axes, but expected {n_axes}! Probably plotting color as grayscale or vice versa"
            plt.close('all')
        if fails:
            with pytest.raises(Exception):
                po.animshow(vid, as_rgb=as_rgb, channel_idx=channel_idx,
                            batch_idx=batch_idx, plot_complex=is_complex)

    def test_update_plot_shape_fail(self, einstein_img):
        # update_plot expects 3 or 4d data -- this checks that update_plot
        # fails with 2d data and raises the proper exception
        fig = po.imshow(einstein_img)
        with pytest.raises(Exception):
            try:
                po.update_plot(fig.axes[0], einstein_img.squeeze())
            except Exception as e:
                assert '3 or 4 dimensional' in e.args[0], "WRONG EXCEPTION"
                raise e

    def test_synthesis_plot_shape_fail(self, einstein_img):
        # Synthesis plot_synthesis_status and animate expect 3 or 4d data --
        # this checks that plot_synthesis_status() and animate() both fail with
        # 2d data and raise the proper exception
<<<<<<< HEAD
        im = po.load_images(op.join(DATA_DIR, 'nuts.pgm'))

        class TestModel(po.simul.LinearNonlinear):
=======
        class TestModel(po.simul.Linear_Nonlinear):
>>>>>>> f9be94d5
            def forward(self, *args, **kwargs):
                output = super().forward(*args, **kwargs)
                return output.reshape(output.numel())
        model = TestModel().to(DEVICE)
        met = po.synth.Metamer(einstein_img, model)
        met.synthesize(max_iter=3, store_progress=True)
        with pytest.raises(Exception):
            try:
                met.plot_synthesis_status()
            except Exception as e:
                assert '3 or 4 dimensional' in e.args[0], "WRONG EXCEPTION"
                raise e
        with pytest.raises(Exception):
            try:
                met.animate()
            except Exception as e:
                assert '3 or 4 dimensional' in e.args[0], "WRONG EXCEPTION"
                raise e


def template_test_synthesis_all_plot(synthesis_object, iteration,
                                     plot_synthesized_image, plot_loss,
                                     plot_representation_error,
                                     plot_image_hist, plot_rep_comparison,
                                     plot_signal_comparison, fig_creation):
    # template function to test whether we can plot all possible combinations
    # of plots. test_custom_fig tests whether these animate correctly. Any
    # synthesis object that has had synthesis() called should work with this
    if sum([plot_synthesized_image, plot_loss, plot_representation_error,
            plot_image_hist, plot_rep_comparison, bool(plot_signal_comparison)]) == 0:
        # then there's nothing to plot here
        return
    as_rgb = synthesis_object.base_signal.shape[1] > 1
    plot_func = 'scatter'
    plot_choices = {'plot_synthesized_image': plot_synthesized_image,
                    'plot_loss': plot_loss,
                    'plot_representation_error': plot_representation_error,
                    'plot_image_hist': plot_image_hist,
                    'plot_rep_comparison': plot_rep_comparison,
                    'plot_signal_comparison': plot_signal_comparison}
    if plot_signal_comparison:
        plot_func = plot_signal_comparison
        plot_signal_comparison = True
    width_ratios = {}
    if fig_creation.startswith('auto'):
        fig = None
        axes_idx = {}
        if fig_creation.endswith('ratios'):
            if plot_loss:
                width_ratios['loss_width'] = 2
            elif plot_synthesized_image:
                width_ratios['synthesized_image_width'] = 2
    elif fig_creation.startswith('pass'):
        fig, axes, axes_idx = synthesis_object._setup_synthesis_fig(None, {}, None,
                                                                    representation_error_width=2,
                                                                    rep_comparison_width=2,
                                                                    **plot_choices)
        if fig_creation.endswith('without'):
            axes_idx = {}
    synthesis_object.plot_synthesis_status(iteration=iteration, **plot_choices,
                                           signal_comp_func=plot_func, fig=fig,
                                           axes_idx=axes_idx,
                                           plot_representation_error_as_rgb=as_rgb,
                                           width_ratios=width_ratios)
    plt.close('all')


def template_test_synthesis_custom_fig(synthesis_object, func, fig_creation, tmp_path):
    # template function to test whether we can create our own figure and pass
    # it to the plotting and animating functions, specifying some or all of the
    # locations for the plots. Any synthesis object that has had synthesis()
    # called should work with this
    as_rgb = synthesis_object.base_signal.shape[1] > 1
    init_fig = True
    fig, axes = plt.subplots(3, 3, figsize=(35, 17))
    axes_idx = {'image': 0, 'signal_comp': 2, 'rep_comp': 3,
                'rep_error': 8}
    if '-' in fig_creation:
        axes_idx['misc'] = [1, 4]
    if not fig_creation.split('-')[-1] in ['without']:
        axes_idx.update({'loss': 6, 'hist': 7})
    if fig_creation.endswith('extra'):
        plot_synthesized_image = False
    else:
        plot_synthesized_image = True
    if fig_creation.endswith('preplot'):
        init_fig = False
    if func == 'plot' or fig_creation.endswith('preplot'):
        fig = synthesis_object.plot_synthesis_status(plot_synthesized_image=plot_synthesized_image,
                                                     plot_loss=True,
                                                     plot_representation_error=True,
                                                     plot_image_hist=True,
                                                     plot_rep_comparison=True,
                                                     plot_signal_comparison=True, fig=fig,
                                                     axes_idx=axes_idx,
                                                     plot_representation_error_as_rgb=as_rgb)
        # axes_idx gets updated by plot_synthesis_status
        axes_idx = synthesis_object._axes_idx
    if func == 'animate':
        path = op.join(tmp_path, 'test_anim.html')
        synthesis_object.animate(plot_synthesized_image=plot_synthesized_image,
                                 plot_loss=True, plot_representation_error=True,
                                 plot_image_hist=True, plot_rep_comparison=True,
                                 plot_signal_comparison=True, fig=fig,
                                 axes_idx=axes_idx, init_figure=init_fig,
                                 plot_representation_error_as_rgb=as_rgb).save(path)
    plt.close('all')


class TestMADDisplay(object):

    @pytest.fixture(scope='class', params=['rgb', 'grayscale'])
    def synthesized_mad(self, request):
        # make the images really small so nothing takes as long
        if request.param == 'rgb':
            img = po.load_images(op.join(DATA_DIR, 'color_wheel.jpg'), False)
            img = img[..., :16, :16]
        else:
            img = po.load_images(op.join(DATA_DIR, 'nuts.pgm'))
            img = img[..., :16, :16]
        model1 = po.simul.models.naive.Identity().to(DEVICE)
        # to serve as a metric, need to return a single value, but SSIM
        # will return a separate value for each RGB channel
        def rgb_ssim(*args, **kwargs):
            return po.metric.ssim(*args, **kwargs).mean()
        model2 = rgb_ssim
        mad = po.synth.MADCompetition(img, model1, model2)
        mad.synthesize('model_1_min', max_iter=2, store_progress=True)
        return mad

    @pytest.mark.parametrize('iteration', [None, 1, -1])
    @pytest.mark.parametrize('plot_synthesized_image', [True, False])
    @pytest.mark.parametrize('plot_loss', [True, False])
    @pytest.mark.parametrize('plot_representation_error', [True, False])
    @pytest.mark.parametrize('plot_image_hist', [True, False])
    @pytest.mark.parametrize('plot_rep_comparison', [True, False])
    @pytest.mark.parametrize('plot_signal_comparison', [False, 'scatter', 'hist2d'])
    @pytest.mark.parametrize('fig_creation', ['auto', 'auto-ratios',
                                              'pass-with', 'pass-without'])
    def test_all_plot(self, synthesized_mad, iteration,
                      plot_synthesized_image, plot_loss,
                      plot_representation_error, plot_image_hist,
                      plot_rep_comparison, plot_signal_comparison,
                      fig_creation):
        # tests whether we can plot all possible combinations of plots.
        # test_custom_fig tests whether these animate correctly.
        template_test_synthesis_all_plot(synthesized_mad, iteration,
                                         plot_synthesized_image, plot_loss, plot_representation_error,
                                         plot_image_hist, plot_rep_comparison, plot_signal_comparison,
                                         fig_creation)

    @pytest.mark.parametrize('func', ['plot', 'animate'])
    @pytest.mark.parametrize('fig_creation', ['custom', 'custom-misc', 'custom-without',
                                              'custom-extra', 'custom-preplot'])
    def test_custom_fig(self, synthesized_mad, func, fig_creation, tmp_path):
        # tests whether we can create our own figure and pass it to
        # MADCompetition's plotting and animating functions, specifying some or
        # all of the locations for the plots
        template_test_synthesis_custom_fig(synthesized_mad, func, fig_creation, tmp_path)


class TestMetamerDisplay(object):

    @pytest.fixture(scope='class', params=['rgb-class', 'grayscale-class',
                                           'rgb-func', 'grayscale-func'])
    def synthesized_met(self, request):
        img, model = request.param.split('-')
        # make the images really small so nothing takes as long
        if img == 'rgb':
            img = po.load_images(op.join(DATA_DIR, 'color_wheel.jpg'), False)
            img = img[..., :16, :16]
        else:
            img = po.load_images(op.join(DATA_DIR, 'nuts.pgm'))
            img = img[..., :16, :16]
        if model == 'class':
            #  height=1 and order=0 to limit the time this takes, and then we
            #  only return one of the tensors so that everything is easy for
            #  plotting code to figure out (if we downsampled and were on an
            #  RGB image, we'd have a tensor of shape [1, 9, h, w], because
            #  we'd have the residuals and one filter output for each channel,
            #  and our code doesn't know how to handle that)
            class SPyr(po.simul.Steerable_Pyramid_Freq):
                def __init__(self, *args, **kwargs):
                    super().__init__(*args, **kwargs)
                def forward(self, *args, **kwargs):
                    return super().forward(*args, **kwargs)[(0, 0)]
            model = SPyr(img.shape[-2:], height=1, order=0).to(DEVICE)
        else:
            # to serve as a metric, need to return a single value, but SSIM
            # will return a separate value for each RGB channel
            def rgb_ssim(*args, **kwargs):
                return po.metric.ssim(*args, **kwargs).mean()
            model = rgb_ssim
        met = po.synth.Metamer(img, model)
        met.synthesize(max_iter=2, store_progress=True)
        return met

    # mix together func and iteration, because iteration doesn't make sense to
    # pass to animate
    @pytest.mark.parametrize('iteration', [None, 1, -1])
    @pytest.mark.parametrize('plot_synthesized_image', [True, False])
    @pytest.mark.parametrize('plot_loss', [True, False])
    @pytest.mark.parametrize('plot_representation_error', [True, False])
    @pytest.mark.parametrize('plot_image_hist', [True, False])
    @pytest.mark.parametrize('plot_rep_comparison', [True, False])
    @pytest.mark.parametrize('plot_signal_comparison', [False, 'scatter', 'hist2d'])
    @pytest.mark.parametrize('fig_creation', ['auto', 'auto-ratios',
                                              'pass-with', 'pass-without'])
    def test_all_plot(self, synthesized_met, iteration, plot_synthesized_image, plot_loss,
                      plot_representation_error, plot_image_hist,
                      plot_rep_comparison, plot_signal_comparison,
                      fig_creation):
        # tests whether we can plot all possible combinations of plots.
        # test_custom_fig tests whether these animate correctly.
        template_test_synthesis_all_plot(synthesized_met, iteration,
                                         plot_synthesized_image, plot_loss, plot_representation_error,
                                         plot_image_hist, plot_rep_comparison, plot_signal_comparison,
                                         fig_creation)

    @pytest.mark.parametrize('func', ['plot', 'animate'])
    @pytest.mark.parametrize('fig_creation', ['custom', 'custom-misc', 'custom-without',
                                              'custom-extra', 'custom-preplot'])
    def test_custom_fig(self, synthesized_met, func, fig_creation, tmp_path):
        # tests whether we can create our own figure and pass it to Metamer's
        # plotting and animating functions, specifying some or all of the
        # locations for the plots
        template_test_synthesis_custom_fig(synthesized_met, func, fig_creation, tmp_path)<|MERGE_RESOLUTION|>--- conflicted
+++ resolved
@@ -440,13 +440,8 @@
         # Synthesis plot_synthesis_status and animate expect 3 or 4d data --
         # this checks that plot_synthesis_status() and animate() both fail with
         # 2d data and raise the proper exception
-<<<<<<< HEAD
-        im = po.load_images(op.join(DATA_DIR, 'nuts.pgm'))
-
-        class TestModel(po.simul.LinearNonlinear):
-=======
+
         class TestModel(po.simul.Linear_Nonlinear):
->>>>>>> f9be94d5
             def forward(self, *args, **kwargs):
                 output = super().forward(*args, **kwargs)
                 return output.reshape(output.numel())
