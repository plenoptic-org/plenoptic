#!/usr/bin/env python3
import os.path as op
import torch
import plenoptic as po
import matplotlib.pyplot as plt
import pytest
import numpy as np
import pyrtools as pt
<<<<<<< HEAD
import scipy.io as sio

device = torch.device("cuda" if torch.cuda.is_available() else "cpu")
dtype = torch.float32
DATA_DIR = op.join(op.dirname(op.realpath(__file__)), '..', 'data')
print("On device %s" % device)
=======
from test_plenoptic import DEVICE, DATA_DIR, DTYPE
>>>>>>> 980d75b1


class TestLinear(object):

    def test_linear(self):
        model = po.simul.Linear()
        x = po.make_basic_stimuli()
        assert model(x).requires_grad

    def test_linear_metamer(self):
        model = po.simul.Linear()
        image = plt.imread(op.join(DATA_DIR, 'nuts.pgm')).astype(float) / 255.
        im0 = torch.tensor(image, requires_grad=True, dtype=DTYPE).squeeze().unsqueeze(0).unsqueeze(0)
        M = po.synth.Metamer(im0, model)
        matched_image, matched_representation = M.synthesize(max_iter=3, learning_rate=1, seed=1)


class TestLinearNonlinear(object):

    def test_linear_nonlinear(self):
        model = po.simul.Linear_Nonlinear()
        x = po.make_basic_stimuli()
        assert model(x).requires_grad

    def test_linear_nonlinear_metamer(self):
        model = po.simul.Linear_Nonlinear()
        image = plt.imread(op.join(DATA_DIR, 'metal.pgm')).astype(float) / 255.
        im0 = torch.tensor(image,requires_grad=True,dtype = torch.float32).squeeze().unsqueeze(0).unsqueeze(0)
        M = po.synth.Metamer(im0, model)
        matched_image, matched_representation = M.synthesize(max_iter=3, learning_rate=1,seed=0)


# class TestConv(object):
# TODO expand, arbitrary shapes, dim


class TestLaplacianPyramid(object):

    def test_grad(self):
        L = po.simul.Laplacian_Pyramid()
        y = L.analysis(po.make_basic_stimuli())
        assert y[0].requires_grad


class TestPooling(object):

    def test_creation(self):
        ang_windows, ecc_windows = po.simul.pooling.create_pooling_windows(.87, (256, 256))

    def test_creation_args(self):
        ang, ecc = po.simul.pooling.create_pooling_windows(.87, (100, 100), .2, 30, 1.2, .7)
        ang, ecc = po.simul.pooling.create_pooling_windows(.87, (100, 100), .2, 30, 1.2, .5)

    def test_ecc_windows(self):
        windows = po.simul.pooling.log_eccentricity_windows((256, 256), n_windows=4)
        windows = po.simul.pooling.log_eccentricity_windows((256, 256), n_windows=4.5)
        windows = po.simul.pooling.log_eccentricity_windows((256, 256), window_spacing=.5)
        windows = po.simul.pooling.log_eccentricity_windows((256, 256), window_spacing=1)

    def test_angle_windows(self):
        windows = po.simul.pooling.polar_angle_windows(4, (256, 256))
        windows = po.simul.pooling.polar_angle_windows(4, (1000, 1000))
        with pytest.raises(Exception):
            windows = po.simul.pooling.polar_angle_windows(1.5, (256, 256))
        with pytest.raises(Exception):
            windows = po.simul.pooling.polar_angle_windows(1, (256, 256))

    def test_calculations(self):
        # these really shouldn't change, but just in case...
        assert po.simul.pooling.calc_angular_window_spacing(2) == np.pi
        assert po.simul.pooling.calc_angular_n_windows(2) == np.pi
        with pytest.raises(Exception):
            po.simul.pooling.calc_eccentricity_window_spacing()
        assert po.simul.pooling.calc_eccentricity_window_spacing(n_windows=4) == 0.8502993454155389
        assert po.simul.pooling.calc_eccentricity_window_spacing(scaling=.87) == 0.8446653390527211
        assert po.simul.pooling.calc_eccentricity_window_spacing(5, 10, scaling=.87) == 0.8446653390527211
        assert po.simul.pooling.calc_eccentricity_window_spacing(5, 10, n_windows=4) == 0.1732867951399864
        assert po.simul.pooling.calc_eccentricity_n_windows(0.8502993454155389) == 4
        assert po.simul.pooling.calc_eccentricity_n_windows(0.1732867951399864, 5, 10) == 4
        assert po.simul.pooling.calc_scaling(4) == 0.8761474337786708
        assert po.simul.pooling.calc_scaling(4, 5, 10) == 0.17350368946058647
        assert np.isinf(po.simul.pooling.calc_scaling(4, 0))

    @pytest.mark.parametrize('num_scales', [1, 3])
    @pytest.mark.parametrize('transition_region_width', [.5, 1])
    def test_PoolingWindows_cosine(self, num_scales, transition_region_width):
        im = plt.imread(op.join(DATA_DIR, 'nuts.pgm'))
        im = torch.tensor(im, dtype=DTYPE, device=DEVICE).unsqueeze(0).unsqueeze(0)
        pw = po.simul.pooling.PoolingWindows(.5, im.shape[2:], num_scales=num_scales,
                                             transition_region_width=transition_region_width,
                                             window_type='cosine',)
        pw = pw.to(DEVICE)
        pw(im)
        with pytest.raises(Exception):
            po.simul.PoolingWindows(.2, (64, 64), .5)

    @pytest.mark.parametrize('num_scales', [1, 3])
    def test_PoolingWindows(self, num_scales):
        im = plt.imread(op.join(DATA_DIR, 'nuts.pgm'))
        im = torch.tensor(im, dtype=DTYPE, device=DEVICE).unsqueeze(0).unsqueeze(0)
        pw = po.simul.pooling.PoolingWindows(.5, im.shape[2:], num_scales=num_scales,
                                             window_type='gaussian', std_dev=1)
        pw = pw.to(DEVICE)
        pw(im)
        # we only support std_dev=1
        with pytest.raises(Exception):
            po.simul.pooling.PoolingWindows(.5, im.shape[2:], num_scales=num_scales,
                                            window_type='gaussian', std_dev=2)
        with pytest.raises(Exception):
            po.simul.pooling.PoolingWindows(.5, im.shape[2:], num_scales=num_scales,
                                            window_type='gaussian', std_dev=.5)

    def test_PoolingWindows_project(self):
        im = plt.imread(op.join(DATA_DIR, 'nuts.pgm'))
        im = torch.tensor(im, dtype=DTYPE, device=DEVICE).unsqueeze(0).unsqueeze(0)
        pw = po.simul.pooling.PoolingWindows(.5, im.shape[2:])
        pw = pw.to(DEVICE)
        pooled = pw(im)
        pw.project(pooled)
        pw = po.simul.pooling.PoolingWindows(.5, im.shape[2:], num_scales=3)
        pw = pw.to(DEVICE)
        pooled = pw(im)
        pw.project(pooled)

    def test_PoolingWindows_nonsquare(self):
        # test PoolingWindows with weirdly-shaped iamges
        im = plt.imread(op.join(DATA_DIR, 'nuts.pgm'))
        im = torch.tensor(im, dtype=DTYPE, device=DEVICE)
        for sh in [(256, 128), (256, 127), (256, 125), (125, 125), (127, 125)]:
            tmp = im[:sh[0], :sh[1]].unsqueeze(0).unsqueeze(0)
            rgc = po.simul.PooledRGC(.9, tmp.shape[2:])
            rgc = rgc.to(DEVICE)
            rgc(tmp)
            v1 = po.simul.PooledRGC(.9, tmp.shape[2:])
            v1 = v1.to(DEVICE)
            v1(tmp)

    def test_PoolingWindows_plotting(self):
        im = plt.imread(op.join(DATA_DIR, 'nuts.pgm'))
        im = torch.tensor(im, dtype=DTYPE, device=DEVICE)
        pw = po.simul.PoolingWindows(.8, im.shape, num_scales=2)
        pw = pw.to(DEVICE)
        pw.plot_window_areas()
        pw.plot_window_widths()
        for i in range(2):
            pw.plot_window_areas('pixels', i)
            pw.plot_window_widths('pixels', i)
        fig = pt.imshow(po.to_numpy(im))
        pw.plot_windows(fig.axes[0])

    def test_PoolingWindows_caching(self, tmp_path):
        im = plt.imread(op.join(DATA_DIR, 'nuts.pgm'))
        im = torch.tensor(im, dtype=DTYPE, device=DEVICE)
        # first time we save, second we load
        pw = po.simul.PoolingWindows(.8, im.shape, num_scales=2, cache_dir=tmp_path)
        pw = po.simul.PoolingWindows(.8, im.shape, num_scales=2, cache_dir=tmp_path)

    def test_PoolingWindows_parallel(self, tmp_path):
        if torch.cuda.device_count() > 1:
            devices = list(range(torch.cuda.device_count()))
            im = plt.imread(op.join(DATA_DIR, 'nuts.pgm'))
            im = torch.tensor(im, dtype=DTYPE, device=DEVICE).unsqueeze(0).unsqueeze(0)
            pw = po.simul.pooling.PoolingWindows(.5, im.shape[2:])
            pw = pw.parallel(devices)
            pw(im)
            pw = po.simul.pooling.PoolingWindows(.5, im.shape[2:], num_scales=3)
            pw = pw.parallel(devices)
            pw(im)
            pw = po.simul.pooling.PoolingWindows(.5, im.shape[2:], transition_region_width=1)
            pw = pw.parallel(devices)
            pw(im)
            for sh in [(256, 128), (256, 127), (256, 125), (125, 125), (127, 125)]:
                tmp = im[:sh[0], :sh[1]]
                rgc = po.simul.PooledRGC(.9, tmp.shape[2:])
                rgc = rgc.parallel(devices)
                rgc(tmp)
                v1 = po.simul.PooledRGC(.9, tmp.shape[2:])
                v1 = v1.parallel(devices)
                v1(tmp)
            pw = po.simul.PoolingWindows(.8, im.shape[2:], num_scales=2)
            pw = pw.parallel(devices)
            pw.plot_window_areas()
            pw.plot_window_widths()
            for i in range(2):
                pw.plot_window_areas('pixels', i)
                pw.plot_window_widths('pixels', i)
            fig = pt.imshow(po.to_numpy(im).squeeze())
            pw.plot_windows(fig.axes[0])
            pw = po.simul.pooling.PoolingWindows(.5, im.shape[2:])
            pw = pw.parallel(devices)
            pooled = pw(im)
            pw.project(pooled)
            pw = po.simul.pooling.PoolingWindows(.5, im.shape[2:], num_scales=3)
            pw = pw.parallel(devices)
            pooled = pw(im)
            pw.project(pooled)

    def test_PoolingWindows_sep(self):
        # test the window and pool function separate of the forward function
        im = plt.imread(op.join(DATA_DIR, 'nuts.pgm'))
        im = torch.tensor(im, dtype=DTYPE, device=DEVICE).unsqueeze(0).unsqueeze(0)
        pw = po.simul.pooling.PoolingWindows(.5, im.shape[2:])
        pw.pool(pw.window(im))

# class TestSpectral(object):
#


class TestPooledVentralStream(object):

    def test_rgc(self):
        im = plt.imread(op.join(DATA_DIR, 'nuts.pgm'))
        im = torch.tensor(im, dtype=DTYPE, device=DEVICE).unsqueeze(0).unsqueeze(0)
        rgc = po.simul.PooledRGC(.5, im.shape[2:])
        rgc = rgc.to(DEVICE)
        rgc(im)
        _ = rgc.plot_window_widths('degrees')
        _ = rgc.plot_window_widths('degrees', jitter=0)
        _ = rgc.plot_window_widths('pixels')
        _ = rgc.plot_window_areas('degrees')
        _ = rgc.plot_window_areas('degrees')
        _ = rgc.plot_window_areas('pixels')
        fig = pt.imshow(po.to_numpy(im).squeeze())
        _ = rgc.plot_windows(fig.axes[0])
        rgc.plot_representation()
        rgc.plot_representation_image()
        fig, axes = plt.subplots(2, 1, figsize=(5, 12))
        rgc.plot_representation(ax=axes[1])
        rgc.plot_representation_image(ax=axes[0])

    def test_rgc_2(self):
        im = plt.imread(op.join(DATA_DIR, 'nuts.pgm'))
        im = torch.tensor(im, dtype=DTYPE, device=DEVICE).unsqueeze(0).unsqueeze(0)
        rgc = po.simul.PooledRGC(.5, im.shape[2:], transition_region_width=1)
        rgc = rgc.to(DEVICE)
        rgc(im)
        _ = rgc.plot_window_widths('degrees')
        _ = rgc.plot_window_widths('degrees', jitter=0)
        _ = rgc.plot_window_widths('pixels')
        _ = rgc.plot_window_areas('degrees')
        _ = rgc.plot_window_areas('degrees')
        _ = rgc.plot_window_areas('pixels')
        fig = pt.imshow(po.to_numpy(im).squeeze())
        _ = rgc.plot_windows(fig.axes[0])
        rgc.plot_representation()
        rgc.plot_representation_image()
        fig, axes = plt.subplots(2, 1, figsize=(5, 12))
        rgc.plot_representation(ax=axes[1])
        rgc.plot_representation_image(ax=axes[0])

    def test_rgc_metamer(self):
        # literally just testing that it runs
        im = plt.imread(op.join(DATA_DIR, 'nuts.pgm'))
        im = torch.tensor(im, dtype=DTYPE, device=DEVICE).unsqueeze(0).unsqueeze(0)
        rgc = po.simul.PooledRGC(.5, im.shape[2:])
        rgc = rgc.to(DEVICE)
        metamer = po.synth.Metamer(im, rgc)
        metamer.synthesize(max_iter=3)
        assert not torch.isnan(metamer.synthesized_signal).any(), "There's a NaN here!"

    def test_rgc_save_load(self, tmp_path):
        im = plt.imread(op.join(DATA_DIR, 'nuts.pgm'))
        im = torch.tensor(im, dtype=torch.float32, device=DEVICE).unsqueeze(0).unsqueeze(0)
        # first time we cache the windows...
        rgc = po.simul.PooledRGC(.5, im.shape[2:], cache_dir=tmp_path)
        rgc = rgc.to(DEVICE)
        rgc(im)
        rgc.save_reduced(op.join(tmp_path, 'test_rgc_save_load.pt'))
        rgc_copy = po.simul.PooledRGC.load_reduced(op.join(tmp_path,
                                                                      'test_rgc_save_load.pt'))
        rgc_copy = rgc_copy.to(DEVICE)
        if not len(rgc.PoolingWindows.angle_windows) == len(rgc_copy.PoolingWindows.angle_windows):
            raise Exception("Something went wrong saving and loading, the lists of angle windows"
                            " are not the same length!")
        if not len(rgc.PoolingWindows.ecc_windows) == len(rgc_copy.PoolingWindows.ecc_windows):
            raise Exception("Something went wrong saving and loading, the lists of ecc windows"
                            " are not the same length!")
        # we don't recreate everything, e.g., the representation, but windows is the most important
        for i in range(len(rgc.PoolingWindows.angle_windows)):
            if not rgc.PoolingWindows.angle_windows[i].allclose(rgc_copy.PoolingWindows.angle_windows[i]):
                raise Exception("Something went wrong saving and loading, the angle_windows %d are"
                                " not identical!" % i)
        for i in range(len(rgc.PoolingWindows.ecc_windows)):
            if not rgc.PoolingWindows.ecc_windows[i].allclose(rgc_copy.PoolingWindows.ecc_windows[i]):
                raise Exception("Something went wrong saving and loading, the ecc_windows %d are"
                                " not identical!" % i)
        # ...second time we load them
        rgc = po.simul.PooledRGC(.5, im.shape[2:], cache_dir=tmp_path)

    def test_rgc_parallel(self):
        if torch.cuda.device_count() > 1:
            devices = list(range(torch.cuda.device_count()))
            im = plt.imread(op.join(DATA_DIR, 'nuts.pgm'))
            im = torch.tensor(im, dtype=DTYPE, device=DEVICE).unsqueeze(0).unsqueeze(0)
            rgc = po.simul.PooledRGC(.5, im.shape[2:])
            rgc = rgc.parallel(devices)
            metamer = po.synth.Metamer(im, rgc)
            metamer.synthesize(max_iter=3)
            rgc.plot_representation()
            rgc.plot_representation_image()
            metamer.plot_representation_error()

    def test_frontend(self):
        im = po.make_basic_stimuli()
        frontend = po.simul.Front_End()
        frontend(im)

    def test_frontend_plot(self):
        im = plt.imread(op.join(DATA_DIR, 'nuts.pgm'))
        im = torch.tensor(im, dtype=DTYPE, device=DEVICE).unsqueeze(0).unsqueeze(0)
        frontend = po.simul.Front_End()
        po.tools.display.plot_representation(data=frontend(im), figsize=(11, 5))
        metamer = po.synth.Metamer(im, frontend)
        metamer.synthesize(max_iter=3, store_progress=1)
        metamer.plot_synthesis_status(figsize=(35, 5))
        metamer.animate(figsize=(35, 5))

    def test_frontend_PoolingWindows(self):
        im = plt.imread(op.join(DATA_DIR, 'nuts.pgm'))
        im = torch.tensor(im, dtype=DTYPE, device=DEVICE).unsqueeze(0).unsqueeze(0)
        frontend = po.simul.Front_End()
        pw = po.simul.PoolingWindows(.5, (256, 256))
        pw(frontend(im))
        po.tools.display.plot_representation(data=pw(frontend(im)))

    def test_v1(self):
        im = plt.imread(op.join(DATA_DIR, 'nuts.pgm'))
        im = torch.tensor(im, dtype=DTYPE, device=DEVICE).unsqueeze(0).unsqueeze(0)
        v1 = po.simul.PooledV1(.5, im.shape[2:])
        v1 = v1.to(DEVICE)
        v1(im)
        _ = v1.plot_window_widths('pixels')
        _ = v1.plot_window_areas('pixels')
        for i in range(v1.num_scales):
            _ = v1.plot_window_widths('pixels', i)
            _ = v1.plot_window_areas('pixels', i)
        v1.plot_representation()
        v1.plot_representation_image()
        fig, axes = plt.subplots(2, 1, figsize=(27, 12))
        v1.plot_representation(ax=axes[1])
        v1.plot_representation_image(ax=axes[0])

    def test_v1_norm(self):
        im = plt.imread(op.join(DATA_DIR, 'nuts.pgm'))
        im = torch.tensor(im, dtype=DTYPE, device=DEVICE).unsqueeze(0).unsqueeze(0)
        v1 = po.simul.PooledV1(.5, im.shape[2:])
        stats = po.optim.generate_norm_stats(v1, DATA_DIR, img_shape=(256, 256))
        v1 = po.simul.PooledV1(.5, im.shape[2:], normalize_dict=stats)
        v1 = v1.to(DEVICE)
        v1(im)
        _ = v1.plot_window_widths('pixels')
        _ = v1.plot_window_areas('pixels')
        for i in range(v1.num_scales):
            _ = v1.plot_window_widths('pixels', i)
            _ = v1.plot_window_areas('pixels', i)
        v1.plot_representation()
        v1.plot_representation_image()
        fig, axes = plt.subplots(2, 1, figsize=(27, 12))
        v1.plot_representation(ax=axes[1])
        v1.plot_representation_image(ax=axes[0])

    def test_v1_parallel(self):
        if torch.cuda.device_count() > 1:
            devices = list(range(torch.cuda.device_count()))
            im = plt.imread(op.join(DATA_DIR, 'nuts.pgm'))
            im = torch.tensor(im, dtype=DTYPE, device=DEVICE).unsqueeze(0).unsqueeze(0)
            v1 = po.simul.PooledV1(.5, im.shape[2:]).to(DEVICE)
            v1 = v1.parallel(devices)
            metamer = po.synth.Metamer(im, v1)
            metamer.synthesize(max_iter=3)
            v1.plot_representation()
            v1.plot_representation_image()
            metamer.plot_representation_error()

    def test_v1_2(self):
        im = plt.imread(op.join(DATA_DIR, 'nuts.pgm'))
        im = torch.tensor(im, dtype=DTYPE, device=DEVICE).unsqueeze(0).unsqueeze(0)
        v1 = po.simul.PooledV1(.5, im.shape[2:], transition_region_width=1)
        v1 = v1.to(DEVICE)
        v1(im)
        _ = v1.plot_window_widths('pixels')
        _ = v1.plot_window_areas('pixels')
        for i in range(v1.num_scales):
            _ = v1.plot_window_widths('pixels', i)
            _ = v1.plot_window_areas('pixels', i)
        v1.plot_representation()
        v1.plot_representation_image()
        fig, axes = plt.subplots(2, 1, figsize=(27, 12))
        v1.plot_representation(ax=axes[1])
        v1.plot_representation_image(ax=axes[0])

    def test_v1_mean_luminance(self):
        for fname in ['nuts', 'einstein']:
            im = plt.imread(op.join(DATA_DIR, fname+'.pgm'))
            im = torch.tensor(im, dtype=torch.float32, device=DEVICE).unsqueeze(0).unsqueeze(0)
            v1 = po.simul.PooledV1(.5, im.shape[2:])
            v1 = v1.to(DEVICE)
            v1_rep = v1(im)
            rgc = po.simul.PooledRGC(.5, im.shape[2:])
            rgc = rgc.to(DEVICE)
            rgc_rep = rgc(im)
            if not torch.allclose(rgc.representation, v1.mean_luminance):
                raise Exception("Somehow RGC and V1 mean luminance representations are not the "
                                "same for image %s!" % fname)
            if not torch.allclose(rgc_rep, v1_rep[..., -rgc_rep.shape[-1]:]):
                raise Exception("Somehow V1's representation does not have the mean luminance "
                                "in the location expected! for image %s!" % fname)

    def test_v1_save_load(self, tmp_path):
        im = plt.imread(op.join(DATA_DIR, 'nuts.pgm'))
        im = torch.tensor(im, dtype=torch.float32, device=DEVICE).unsqueeze(0).unsqueeze(0)
        # first time we cache the windows...
        v1 = po.simul.PooledV1(.5, im.shape[2:], cache_dir=tmp_path)
        v1 = v1.to(DEVICE)
        v1(im)
        v1.save_reduced(op.join(tmp_path, 'test_v1_save_load.pt'))
        v1_copy = po.simul.PooledV1.load_reduced(op.join(tmp_path,
                                                                    'test_v1_save_load.pt'))
        v1_copy = v1_copy.to(DEVICE)
        if not len(v1.PoolingWindows.angle_windows) == len(v1_copy.PoolingWindows.angle_windows):
            raise Exception("Something went wrong saving and loading, the lists of angle windows"
                            " are not the same length!")
        if not len(v1.PoolingWindows.ecc_windows) == len(v1_copy.PoolingWindows.ecc_windows):
            raise Exception("Something went wrong saving and loading, the lists of ecc windows"
                            " are not the same length!")
        # we don't recreate everything, e.g., the representation, but windows is the most important
        for i in range(len(v1.PoolingWindows.angle_windows)):
            if not v1.PoolingWindows.angle_windows[i].allclose(v1_copy.PoolingWindows.angle_windows[i]):
                raise Exception("Something went wrong saving and loading, the angle_windows %d are"
                                " not identical!" % i)
        for i in range(len(v1.PoolingWindows.ecc_windows)):
            if not v1.PoolingWindows.ecc_windows[i].allclose(v1_copy.PoolingWindows.ecc_windows[i]):
                raise Exception("Something went wrong saving and loading, the ecc_windows %d are"
                                " not identical!" % i)
        # ...second time we load them
        v1 = po.simul.PooledV1(.5, im.shape[2:], cache_dir=tmp_path)

    def test_v1_metamer(self):
        im = plt.imread(op.join(DATA_DIR, 'nuts.pgm'))
        im = torch.tensor(im/255, dtype=DTYPE, device=DEVICE).unsqueeze(0).unsqueeze(0)
        v1 = po.simul.PooledV1(.5, im.shape[2:])
        v1 = v1.to(DEVICE)
        metamer = po.synth.Metamer(im, v1)
        metamer.synthesize(max_iter=3)

    def test_cone_nonlinear(self):
        im = plt.imread(op.join(DATA_DIR, 'nuts.pgm'))
        im = torch.tensor(im, dtype=DTYPE, device=DEVICE).unsqueeze(0).unsqueeze(0)
        v1_lin = po.simul.PooledV1(1, im.shape[2:], cone_power=1)
        v1 = po.simul.PooledV1(1, im.shape[2:], cone_power=1/3)
        rgc_lin = po.simul.PooledRGC(1, im.shape[2:], cone_power=1)
        rgc = po.simul.PooledRGC(1, im.shape[2:], cone_power=1/3)
        for model in [v1, v1_lin, rgc, rgc_lin]:
            model(im)
        # v1 mean luminance and rgc representation, for same cone power
        # and scaling, should be identical
        (v1.representation['mean_luminance'] == rgc.representation).all()
        # v1 mean luminance and rgc representation, for same cone power
        # and scaling, should be identical
        (v1_lin.representation['mean_luminance'] == rgc_lin.representation).all()
        # similarly, the representations should be different if cone
        # power is different
        (v1_lin.representation['mean_luminance'] != v1.representation['mean_luminance']).all()
        # similarly, the representations should be different if cone
        # power is different
<<<<<<< HEAD
        (rgc_lin.representation != rgc.representation).all()

    @pytest.mark.parametrize("frontend", [True, False])
    @pytest.mark.parametrize("steer", [True, False])
    def test_v2(self, frontend, steer):
        x = po.make_basic_stimuli()
        v2 = po.simul.V2(frontend=frontend, steer=steer)
        v2(x)

    @pytest.mark.parametrize("frontend", [True, False])
    @pytest.mark.parametrize("steer", [True, False])
    def test_v2_metamer(self, frontend, steer):
        im = plt.imread(op.join(DATA_DIR, 'nuts.pgm'))
        im = torch.tensor(im, dtype=dtype, device=device, requires_grad=True).unsqueeze(0).unsqueeze(0)
        v2 = po.simul.V2(frontend=frontend, steer=steer)
        v2 = v2.to(device)
        metamer = po.synth.Metamer(im, v2)
        metamer.synthesize(max_iter=3)





class TestPortillaSimoncelli(object):

    ## still need to add tests for normalization factors
    @pytest.mark.parametrize("n_scales", [1,2,3,4])
    @pytest.mark.parametrize("n_orientations", [1,2,3,4]) 
    @pytest.mark.parametrize("Na", [3,5,7,9])
    @pytest.mark.parametrize("im_shape", [(256,256)])
    def test_portilla_simoncelli(self, n_scales, n_orientations, Na, im_shape):
        x = po.make_basic_stimuli()
        if im_shape is not None:
            x = x[0,0, :im_shape[0], :im_shape[1]]
        ps = po.simul.Portilla_Simoncelli(x.shape[-2:], n_scales = n_scales, n_orientations = n_orientations,Na=Na)
        ps(x)

    ## tests for whether output matches the original matlab output.  This implicitly tests that Portilla_simoncelli.forward() returns an object of the correct size.
    @pytest.mark.parametrize("n_scales", [1,2,3,4])
    @pytest.mark.parametrize("n_orientations", [1,2,3,4])
    @pytest.mark.parametrize("Na", [3,5,7,9])
    @pytest.mark.parametrize("im_shape", [(256,256)])
    @pytest.mark.parametrize("im",['curie','einstein','checkerboard','metal','nuts','sawtooth'])
    def test_torch_v_matlab(self, n_scales, n_orientations, Na, im_shape,im):
        torch.set_default_dtype(torch.float64)
        x = plt.imread(op.join(DATA_DIR, f'{im}.pgm')).copy()
        im0 = torch.Tensor(x).unsqueeze(0).unsqueeze(0)
        ps = po.simul.Portilla_Simoncelli(x.shape[-2:], n_scales = n_scales, n_orientations = n_orientations,Na=Na)
        python_vector = ps(im0)
        

        matlab = sio.loadmat(f'/Users/kathrynbonnen/Documents/MATLAB/textureSynth/pythonTestVectors/{im}-scales{n_scales}-ori{n_orientations}-spat{Na}.mat')
        matlab_vector = matlab['params_vector'].flatten()
        
        np.testing.assert_allclose(python_vector[:], matlab_vector[:], rtol=1e-4, atol=1e-4)


=======
        (rgc_lin.representation != rgc.representation).all()
>>>>>>> 980d75b1
<|MERGE_RESOLUTION|>--- conflicted
+++ resolved
@@ -6,16 +6,10 @@
 import pytest
 import numpy as np
 import pyrtools as pt
-<<<<<<< HEAD
 import scipy.io as sio
 
-device = torch.device("cuda" if torch.cuda.is_available() else "cpu")
-dtype = torch.float32
-DATA_DIR = op.join(op.dirname(op.realpath(__file__)), '..', 'data')
-print("On device %s" % device)
-=======
+
 from test_plenoptic import DEVICE, DATA_DIR, DTYPE
->>>>>>> 980d75b1
 
 
 class TestLinear(object):
@@ -481,28 +475,7 @@
         (v1_lin.representation['mean_luminance'] != v1.representation['mean_luminance']).all()
         # similarly, the representations should be different if cone
         # power is different
-<<<<<<< HEAD
         (rgc_lin.representation != rgc.representation).all()
-
-    @pytest.mark.parametrize("frontend", [True, False])
-    @pytest.mark.parametrize("steer", [True, False])
-    def test_v2(self, frontend, steer):
-        x = po.make_basic_stimuli()
-        v2 = po.simul.V2(frontend=frontend, steer=steer)
-        v2(x)
-
-    @pytest.mark.parametrize("frontend", [True, False])
-    @pytest.mark.parametrize("steer", [True, False])
-    def test_v2_metamer(self, frontend, steer):
-        im = plt.imread(op.join(DATA_DIR, 'nuts.pgm'))
-        im = torch.tensor(im, dtype=dtype, device=device, requires_grad=True).unsqueeze(0).unsqueeze(0)
-        v2 = po.simul.V2(frontend=frontend, steer=steer)
-        v2 = v2.to(device)
-        metamer = po.synth.Metamer(im, v2)
-        metamer.synthesize(max_iter=3)
-
-
-
 
 
 class TestPortillaSimoncelli(object):
@@ -537,8 +510,3 @@
         matlab_vector = matlab['params_vector'].flatten()
         
         np.testing.assert_allclose(python_vector[:], matlab_vector[:], rtol=1e-4, atol=1e-4)
-
-
-=======
-        (rgc_lin.representation != rgc.representation).all()
->>>>>>> 980d75b1
