--- conflicted
+++ resolved
@@ -1,9 +1,9 @@
 #!/usr/bin/env python3
 import plenoptic as po
-<<<<<<< HEAD
 import pytest
 import matplotlib.pyplot as plt
 import torch
+from conftest import DEVICE
 
 
 @pytest.fixture()
@@ -24,28 +24,27 @@
 
     @pytest.mark.parametrize("model", all_models[:-1], indirect=True)
     def test_output_shape(self, model):
-        img = torch.ones(1, 1, 100, 100)
+        model = model.to(DEVICE)
+        img = torch.ones(1, 1, 100, 100).to(DEVICE)
         assert model(img).shape == img.shape
 
     @pytest.mark.parametrize("model", all_models, indirect=True)
     def test_gradient_flow(self, model):
-        img = torch.ones(1, 1, 100, 100)
+        model = model.to(DEVICE)
+        img = torch.ones(1, 1, 100, 100).to(DEVICE)
         y = model(img)
         y.sum().backward()
 
     def test_onoff(self):
-        mdl = po.simul.OnOff(7, pretrained=False)
+        mdl = po.simul.OnOff(7, pretrained=False).to(DEVICE)
 
     def test_pretrained_onoff(self):
-        mdl = po.simul.OnOff(7, pretrained=True)
+        mdl = po.simul.OnOff(7, pretrained=True).to(DEVICE)
 
     def test_frontend_display_filters(self):
         mdl = po.simul.OnOff((31, 31), pretrained=True)
         fig = mdl.display_filters()
         plt.close(fig)
-=======
-from conftest import DEVICE
->>>>>>> 013bd1e4
 
 
 class TestLinear(object):
@@ -63,19 +62,12 @@
 class TestLinearNonlinear(object):
 
     def test_linear_nonlinear(self, basic_stim):
-<<<<<<< HEAD
-        model = po.simul.LinearNonlinear()
+
+        model = po.simul.LinearNonlinear().to(DEVICE)
         assert model(basic_stim).requires_grad
 
     def test_linear_nonlinear_metamer(self, einstein_img):
-        model = po.simul.LinearNonlinear()
-=======
-        model = po.simul.Linear_Nonlinear().to(DEVICE)
-        assert model(basic_stim).requires_grad
-
-    def test_linear_nonlinear_metamer(self, einstein_img):
-        model = po.simul.Linear_Nonlinear().to(DEVICE)
->>>>>>> 013bd1e4
+        model = po.simul.LinearNonlinear().to(DEVICE)
         M = po.synth.Metamer(einstein_img, model)
         M.synthesize(max_iter=3, learning_rate=1, seed=0)
 
