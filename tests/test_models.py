#!/usr/bin/env python3
import os.path as op
import torch
import plenoptic as po
from plenoptic.tools import to_numpy
import matplotlib.pyplot as plt
import pytest
from test_plenoptic import DEVICE, DATA_DIR, DTYPE


x = po.tools.make_synthetic_stimuli()
image = po.load_images(DATA_DIR + '/256/nuts.pgm')
im0 = torch.tensor(image, requires_grad=True, dtype=DTYPE)

class TestLinear(object):

    def test_linear(self):
        model = po.simul.Linear()
        assert model(x).requires_grad

    def test_linear_metamer(self):
        model = po.simul.Linear()
        M = po.synth.Metamer(im0, model)
        synthesized_signal, synthesized_representation = M.synthesize(max_iter=3,
         learning_rate=1, seed=1)


class TestLinearNonlinear(object):

    def test_linear_nonlinear(self):
        model = po.simul.Linear_Nonlinear()
        assert model(x).requires_grad

    def test_linear_nonlinear_metamer(self):
        model = po.simul.Linear_Nonlinear()
        M = po.synth.Metamer(im0, model)
        m_image, m_representation = M.synthesize(max_iter=3, learning_rate=1,
                                                 seed=0)

# class TestConv(object):
# TODO expand, arbitrary shapes, dim


class TestLaplacianPyramid(object):

    def test_grad(self):
        L = po.simul.Laplacian_Pyramid()
<<<<<<< HEAD
        y = L.analysis(x)
        assert y[0].requires_grad

    def test_recon(self):
        L = po.simul.Laplacian_Pyramid()
        y = L.analysis(x)
        x_hat = L.synthesis(y)
        assert (x - x_hat).pow(2).mean() < 1e-10


class TestSpectral(object):

    def test_spectral(self):
        model = po.simul.Spectral(im0.shape[-2:])
        y = model(im0)
        assert (y >= 0).all()

    def test_spectral_metamer(self):
        model = po.simul.Spectral(im0.shape[-2:])
        M = po.synth.Metamer(im0, model)
        m_image, m_representation = M.synthesize(max_iter=3, learning_rate=1,
                                                 seed=1)


# class TestPolarPyramid(object):

#     def test_polar_pyramid(self):
#         b, c, h, w = x.shape

#         PP = po.simul.Polar_Pyramid((h, w))
#         x_hat = PP.synthesis(PP.analysis(x))
#         assert (x - x_hat).pow(2).mean() < 1e-10

    # def test_polarPpyr_multichannel(self):
    # TODO
    #     b, c, h, w = x.shape
    #     y = po.simul.Front_End()(x)
    #     PP = po.simul.Polar_Pyramid((h, w))
    #     y_hat = PP.synthesis(PP.analysis(y))
    #     assert (y - y_hat).pow(2).mean() < 1e-10




# class TestTextureStatistics(object):

#     def test_texture_statistics(self):
        


class TestPooling(object):

    def test_creation(self):
        ang_windows, ecc_windows = po.simul.pooling.create_pooling_windows(.87, (256, 256))

    def test_creation_args(self):
        ang, ecc = po.simul.pooling.create_pooling_windows(.87, (100, 100), .2, 30, 1.2,
                                                           transition_region_width=.7)
        ang, ecc = po.simul.pooling.create_pooling_windows(.87, (100, 100), .2, 30, 1.2,
                                                           transition_region_width=.5)
        ang, ecc = po.simul.pooling.create_pooling_windows(.87, (100, 100), .2, 30, 1.2,
                                                           'gaussian', std_dev=1)

    def test_ecc_windows(self):
        windows = po.simul.pooling.log_eccentricity_windows((256, 256), n_windows=4)
        windows = po.simul.pooling.log_eccentricity_windows((256, 256), n_windows=4.5)
        windows = po.simul.pooling.log_eccentricity_windows((256, 256), window_spacing=.5)
        windows = po.simul.pooling.log_eccentricity_windows((256, 256), window_spacing=1)

    def test_angle_windows(self):
        windows = po.simul.pooling.polar_angle_windows(4, (256, 256))
        windows = po.simul.pooling.polar_angle_windows(4, (1000, 1000))
        with pytest.raises(Exception):
            windows = po.simul.pooling.polar_angle_windows(1.5, (256, 256))
        with pytest.raises(Exception):
            windows = po.simul.pooling.polar_angle_windows(1, (256, 256))

    def test_calculations(self):
        # these really shouldn't change, but just in case...
        assert po.simul.pooling.calc_angular_window_spacing(2) == np.pi
        assert po.simul.pooling.calc_angular_n_windows(2) == np.pi
        with pytest.raises(Exception):
            po.simul.pooling.calc_eccentricity_window_spacing()
        assert po.simul.pooling.calc_eccentricity_window_spacing(n_windows=4) == 0.8502993454155389
        assert po.simul.pooling.calc_eccentricity_window_spacing(scaling=.87) == 0.8446653390527211
        assert po.simul.pooling.calc_eccentricity_window_spacing(5, 10, scaling=.87) == 0.8446653390527211
        assert po.simul.pooling.calc_eccentricity_window_spacing(5, 10, n_windows=4) == 0.1732867951399864
        assert po.simul.pooling.calc_eccentricity_n_windows(0.8502993454155389) == 4
        assert po.simul.pooling.calc_eccentricity_n_windows(0.1732867951399864, 5, 10) == 4
        assert po.simul.pooling.calc_scaling(4) == 0.8761474337786708
        assert po.simul.pooling.calc_scaling(4, 5, 10) == 0.17350368946058647
        assert np.isinf(po.simul.pooling.calc_scaling(4, 0))

    @pytest.mark.parametrize('num_scales', [1, 3])
    @pytest.mark.parametrize('transition_region_width', [.5, 1])
    def test_PoolingWindows_cosine(self, num_scales, transition_region_width):
        pw = po.simul.PoolingWindows(.5, im0.shape[2:], num_scales=num_scales,
                                     transition_region_width=transition_region_width,
                                     window_type='cosine',)
        pw = pw.to(DEVICE)
        pw(im0)

    @pytest.mark.parametrize('num_scales', [1, 3])
    def test_PoolingWindows(self, num_scales):
        pw = po.simul.PoolingWindows(.5, im0.shape[2:], num_scales=num_scales,
                                     window_type='gaussian', std_dev=1)
        pw = pw.to(DEVICE)
        pw(im0)
        # we only support std_dev=1
        with pytest.raises(Exception):
            po.simul.PoolingWindows(.5, im0.shape[2:], num_scales=num_scales,
                                    window_type='gaussian', std_dev=2)
        with pytest.raises(Exception):
            po.simul.PoolingWindows(.5, im0.shape[2:], num_scales=num_scales,
                                    window_type='gaussian', std_dev=.5)

    def test_PoolingWindows_project(self):
        pw = po.simul.PoolingWindows(.5, im0.shape[2:])
        pw = pw.to(DEVICE)
        pooled = pw(im0)
        pw.project(pooled)
        pw = po.simul.PoolingWindows(.5, im0.shape[2:], num_scales=3)
        pw = pw.to(DEVICE)
        pooled = pw(im0)
        pw.project(pooled)

    def test_PoolingWindows_nonsquare(self):
        # test PoolingWindows with weirdly-shaped iamges
        for sh in [(256, 128), (256, 127), (256, 125), (125, 125), (127, 125)]:
            tmp = im0[..., :sh[0], :sh[1]]
            rgc = po.simul.PooledRGC(.9, tmp.shape[2:])
            rgc = rgc.to(DEVICE)
            rgc(tmp)
            v1 = po.simul.PooledRGC(.9, tmp.shape[2:])
            v1 = v1.to(DEVICE)
            v1(tmp)

    def test_PoolingWindows_plotting(self):
        pw = po.simul.PoolingWindows(.8, im0.shape[-2:], num_scales=2)
        pw = pw.to(DEVICE)
        pw.plot_window_areas()
        pw.plot_window_widths()
        for i in range(2):
            pw.plot_window_areas('pixels', i)
            pw.plot_window_widths('pixels', i)
        fig = pt.imshow(to_numpy(im0, squeeze=True))
        pw.plot_windows(fig.axes[0])
        plt.close('all')

    def test_PoolingWindows_caching(self, tmp_path):
        # first time we save, second we load
        pw = po.simul.PoolingWindows(.8, im0.shape[-2:], num_scales=2, cache_dir=tmp_path)
        pw = po.simul.PoolingWindows(.8, im0.shape[-2:], num_scales=2, cache_dir=tmp_path)

    def test_PoolingWindows_sep(self):
        # test the window and pool function separate of the forward function
        pw = po.simul.PoolingWindows(.5, im0.shape[-2:])
        pw.pool(pw.window(im0))


class TestPooledVentralStream(object):

    def test_rgc(self):
        rgc = po.simul.PooledRGC(.5, im0.shape[2:])
        rgc = rgc.to(DEVICE)
        rgc(im0)
        _ = rgc.plot_window_widths('degrees')
        _ = rgc.plot_window_widths('degrees', jitter=0)
        _ = rgc.plot_window_widths('pixels')
        _ = rgc.plot_window_areas('degrees')
        _ = rgc.plot_window_areas('degrees')
        _ = rgc.plot_window_areas('pixels')
        fig = pt.imshow(to_numpy(im0).squeeze())
        _ = rgc.plot_windows(fig.axes[0])
        rgc.plot_representation()
        rgc.plot_representation_image()
        fig, axes = plt.subplots(2, 1, figsize=(5, 12))
        rgc.plot_representation(ax=axes[1])
        rgc.plot_representation_image(ax=axes[0])
        plt.close('all')

    def test_rgc_2(self):
        rgc = po.simul.PooledRGC(.5, im0.shape[2:], transition_region_width=1)
        rgc = rgc.to(DEVICE)
        rgc(im0)
        _ = rgc.plot_window_widths('degrees')
        _ = rgc.plot_window_widths('degrees', jitter=0)
        _ = rgc.plot_window_widths('pixels')
        _ = rgc.plot_window_areas('degrees')
        _ = rgc.plot_window_areas('degrees')
        _ = rgc.plot_window_areas('pixels')
        fig = pt.imshow(to_numpy(im0).squeeze())
        _ = rgc.plot_windows(fig.axes[0])
        rgc.plot_representation()
        rgc.plot_representation_image()
        fig, axes = plt.subplots(2, 1, figsize=(5, 12))
        rgc.plot_representation(ax=axes[1])
        rgc.plot_representation_image(ax=axes[0])
        plt.close('all')

    def test_rgc_metamer(self):
        # literally just testing that it runs
        rgc = po.simul.PooledRGC(.5, im0.shape[2:])
        rgc = rgc.to(DEVICE)
        metamer = po.synth.Metamer(im0, rgc)
        metamer.synthesize(max_iter=3)
        assert not torch.isnan(metamer.synthesized_signal).any(), "There's a NaN here!"

    def test_rgc_save_load(self, tmp_path):
        # first time we cache the windows...
        rgc = po.simul.PooledRGC(.5, im0.shape[2:], cache_dir=tmp_path)
        rgc = rgc.to(DEVICE)
        rgc(im0)
        rgc.save_reduced(op.join(tmp_path, 'test_rgc_save_load.pt'))
        rgc_copy = po.simul.PooledRGC.load_reduced(op.join(tmp_path,
                                                                      'test_rgc_save_load.pt'))
        rgc_copy = rgc_copy.to(DEVICE)
        if not len(rgc.PoolingWindows.angle_windows) == len(rgc_copy.PoolingWindows.angle_windows):
            raise Exception("Something went wrong saving and loading, the lists of angle windows"
                            " are not the same length!")
        if not len(rgc.PoolingWindows.ecc_windows) == len(rgc_copy.PoolingWindows.ecc_windows):
            raise Exception("Something went wrong saving and loading, the lists of ecc windows"
                            " are not the same length!")
        # we don't recreate everything, e.g., the representation, but windows is the most important
        for i in range(len(rgc.PoolingWindows.angle_windows)):
            if not rgc.PoolingWindows.angle_windows[i].allclose(rgc_copy.PoolingWindows.angle_windows[i]):
                raise Exception("Something went wrong saving and loading, the angle_windows %d are"
                                " not identical!" % i)
        for i in range(len(rgc.PoolingWindows.ecc_windows)):
            if not rgc.PoolingWindows.ecc_windows[i].allclose(rgc_copy.PoolingWindows.ecc_windows[i]):
                raise Exception("Something went wrong saving and loading, the ecc_windows %d are"
                                " not identical!" % i)
        # ...second time we load them
        rgc = po.simul.PooledRGC(.5, im0.shape[2:], cache_dir=tmp_path)

    def test_frontend(self):
        frontend = po.simul.FrontEnd()
        frontend(x)

    def test_frontend_plot(self):
        frontend = po.simul.FrontEnd(pretrained=True)
        po.tools.display.plot_representation(data=frontend(im0), figsize=(11, 5))
        metamer = po.synth.Metamer(im0, frontend)
        metamer.synthesize(max_iter=3, store_progress=1)
        metamer.plot_synthesis_status(figsize=(35, 5))
        metamer.animate(figsize=(35, 5))
        plt.close('all')

    @pytest.mark.parametrize('requires_grad', [True, False])
    def test_frontend_PoolingWindows(self, requires_grad):
        im = plt.imread(op.join(DATA_DIR, '256/nuts.pgm'))
        im = torch.tensor(im, dtype=DTYPE, device=DEVICE).unsqueeze(0).unsqueeze(0)
        frontend = po.simul.FrontEnd(pretrained=True, requires_grad=requires_grad)
        pw = po.simul.PoolingWindows(.5, (256, 256))
        pw(frontend(im0))
        po.tools.display.plot_representation(data=pw(frontend(im0)))
        plt.close('all')

    def test_v1(self):
        v1 = po.simul.PooledV1(.5, im0.shape[2:])
        v1 = v1.to(DEVICE)
        v1(im0)
        _ = v1.plot_window_widths('pixels')
        _ = v1.plot_window_areas('pixels')
        for i in range(v1.num_scales):
            _ = v1.plot_window_widths('pixels', i)
            _ = v1.plot_window_areas('pixels', i)
        v1.plot_representation()
        v1.plot_representation_image()
        fig, axes = plt.subplots(2, 1, figsize=(27, 12))
        v1.plot_representation(ax=axes[1])
        v1.plot_representation_image(ax=axes[0])
        plt.close('all')

    def test_v1_norm(self):
        v1 = po.simul.PooledV1(.5, im0.shape[2:])
        stats = po.tools.generate_norm_stats(v1, DATA_DIR + '/256', img_shape=im0.shape[2:])
        v1 = po.simul.PooledV1(.5, im0.shape[2:], normalize_dict=stats)
        v1 = v1.to(DEVICE)
        v1(im0)
        _ = v1.plot_window_widths('pixels')
        _ = v1.plot_window_areas('pixels')
        for i in range(v1.num_scales):
            _ = v1.plot_window_widths('pixels', i)
            _ = v1.plot_window_areas('pixels', i)
        v1.plot_representation()
        v1.plot_representation_image()
        fig, axes = plt.subplots(2, 1, figsize=(27, 12))
        v1.plot_representation(ax=axes[1])
        v1.plot_representation_image(ax=axes[0])
        plt.close('all')

    def test_v1_2(self):
        v1 = po.simul.PooledV1(.5, im0.shape[2:], transition_region_width=1)
        v1 = v1.to(DEVICE)
        v1(im0)
        _ = v1.plot_window_widths('pixels')
        _ = v1.plot_window_areas('pixels')
        for i in range(v1.num_scales):
            _ = v1.plot_window_widths('pixels', i)
            _ = v1.plot_window_areas('pixels', i)
        v1.plot_representation()
        v1.plot_representation_image()
        fig, axes = plt.subplots(2, 1, figsize=(27, 12))
        v1.plot_representation(ax=axes[1])
        v1.plot_representation_image(ax=axes[0])
        plt.close('all')

    def test_v1_mean_luminance(self):
        for fname in ['nuts', 'einstein']:
            v1 = po.simul.PooledV1(.5, im0.shape[2:])
            v1 = v1.to(DEVICE)
            v1_rep = v1(im0)
            rgc = po.simul.PooledRGC(.5, im0.shape[2:])
            rgc = rgc.to(DEVICE)
            rgc_rep = rgc(im0)
            if not torch.allclose(rgc.representation['mean_luminance'], v1.mean_luminance):
                raise Exception("Somehow RGC and V1 mean luminance representations are not the "
                                "same for image %s!" % fname)
            if not torch.allclose(rgc_rep, v1_rep[..., -rgc_rep.shape[-1]:]):
                raise Exception("Somehow V1's representation does not have the mean luminance "
                                "in the location expected! for image %s!" % fname)

    def test_v1_save_load(self, tmp_path):
        # first time we cache the windows...
        v1 = po.simul.PooledV1(.5, im0.shape[2:], cache_dir=tmp_path)
        v1 = v1.to(DEVICE)
        v1(im0)
        v1.save_reduced(op.join(tmp_path, 'test_v1_save_load.pt'))
        v1_copy = po.simul.PooledV1.load_reduced(op.join(tmp_path,
                                                                    'test_v1_save_load.pt'))
        v1_copy = v1_copy.to(DEVICE)
        if not len(v1.PoolingWindows.angle_windows) == len(v1_copy.PoolingWindows.angle_windows):
            raise Exception("Something went wrong saving and loading, the lists of angle windows"
                            " are not the same length!")
        if not len(v1.PoolingWindows.ecc_windows) == len(v1_copy.PoolingWindows.ecc_windows):
            raise Exception("Something went wrong saving and loading, the lists of ecc windows"
                            " are not the same length!")
        # we don't recreate everything, e.g., the representation, but windows is the most important
        for i in range(len(v1.PoolingWindows.angle_windows)):
            if not v1.PoolingWindows.angle_windows[i].allclose(v1_copy.PoolingWindows.angle_windows[i]):
                raise Exception("Something went wrong saving and loading, the angle_windows %d are"
                                " not identical!" % i)
        for i in range(len(v1.PoolingWindows.ecc_windows)):
            if not v1.PoolingWindows.ecc_windows[i].allclose(v1_copy.PoolingWindows.ecc_windows[i]):
                raise Exception("Something went wrong saving and loading, the ecc_windows %d are"
                                " not identical!" % i)
        # ...second time we load them
        v1 = po.simul.PooledV1(.5, im0.shape[2:], cache_dir=tmp_path)

    @pytest.mark.parametrize('window', ['cosine', 'gaussian'])
    def test_v1_scales(self, window):
        v1 = po.simul.PooledV1(1, im0.shape[-2:], std_dev=1, window_type=window)
        lum_rep = v1(im0, ['mean_luminance'])
        more_rep = v1(im0, ['mean_luminance', 0])
        if lum_rep.numel() >= more_rep.numel():
            raise Exception("V1 not properly restricting output!")
        if any([(i, 0) in v1.representation.keys() for i in [1, 2, 3]]):
            raise Exception("Extra keys are showing up in v1.representation!")
        if lum_rep.numel() != v1(im0, ['mean_luminance']).numel():
            raise Exception("V1 is not dropping unnecessary output!")

    def test_v1_metamer(self):
        v1 = po.simul.PooledV1(.5, im0.shape[2:])
        v1 = v1.to(DEVICE)
        metamer = po.synth.Metamer(im0, v1)
        metamer.synthesize(max_iter=3)
=======
        y = L.analysis(po.make_basic_stimuli())
        assert y[0].requires_grad
>>>>>>> a0e50573
<|MERGE_RESOLUTION|>--- conflicted
+++ resolved
@@ -45,375 +45,5 @@
 
     def test_grad(self):
         L = po.simul.Laplacian_Pyramid()
-<<<<<<< HEAD
         y = L.analysis(x)
-        assert y[0].requires_grad
-
-    def test_recon(self):
-        L = po.simul.Laplacian_Pyramid()
-        y = L.analysis(x)
-        x_hat = L.synthesis(y)
-        assert (x - x_hat).pow(2).mean() < 1e-10
-
-
-class TestSpectral(object):
-
-    def test_spectral(self):
-        model = po.simul.Spectral(im0.shape[-2:])
-        y = model(im0)
-        assert (y >= 0).all()
-
-    def test_spectral_metamer(self):
-        model = po.simul.Spectral(im0.shape[-2:])
-        M = po.synth.Metamer(im0, model)
-        m_image, m_representation = M.synthesize(max_iter=3, learning_rate=1,
-                                                 seed=1)
-
-
-# class TestPolarPyramid(object):
-
-#     def test_polar_pyramid(self):
-#         b, c, h, w = x.shape
-
-#         PP = po.simul.Polar_Pyramid((h, w))
-#         x_hat = PP.synthesis(PP.analysis(x))
-#         assert (x - x_hat).pow(2).mean() < 1e-10
-
-    # def test_polarPpyr_multichannel(self):
-    # TODO
-    #     b, c, h, w = x.shape
-    #     y = po.simul.Front_End()(x)
-    #     PP = po.simul.Polar_Pyramid((h, w))
-    #     y_hat = PP.synthesis(PP.analysis(y))
-    #     assert (y - y_hat).pow(2).mean() < 1e-10
-
-
-
-
-# class TestTextureStatistics(object):
-
-#     def test_texture_statistics(self):
-        
-
-
-class TestPooling(object):
-
-    def test_creation(self):
-        ang_windows, ecc_windows = po.simul.pooling.create_pooling_windows(.87, (256, 256))
-
-    def test_creation_args(self):
-        ang, ecc = po.simul.pooling.create_pooling_windows(.87, (100, 100), .2, 30, 1.2,
-                                                           transition_region_width=.7)
-        ang, ecc = po.simul.pooling.create_pooling_windows(.87, (100, 100), .2, 30, 1.2,
-                                                           transition_region_width=.5)
-        ang, ecc = po.simul.pooling.create_pooling_windows(.87, (100, 100), .2, 30, 1.2,
-                                                           'gaussian', std_dev=1)
-
-    def test_ecc_windows(self):
-        windows = po.simul.pooling.log_eccentricity_windows((256, 256), n_windows=4)
-        windows = po.simul.pooling.log_eccentricity_windows((256, 256), n_windows=4.5)
-        windows = po.simul.pooling.log_eccentricity_windows((256, 256), window_spacing=.5)
-        windows = po.simul.pooling.log_eccentricity_windows((256, 256), window_spacing=1)
-
-    def test_angle_windows(self):
-        windows = po.simul.pooling.polar_angle_windows(4, (256, 256))
-        windows = po.simul.pooling.polar_angle_windows(4, (1000, 1000))
-        with pytest.raises(Exception):
-            windows = po.simul.pooling.polar_angle_windows(1.5, (256, 256))
-        with pytest.raises(Exception):
-            windows = po.simul.pooling.polar_angle_windows(1, (256, 256))
-
-    def test_calculations(self):
-        # these really shouldn't change, but just in case...
-        assert po.simul.pooling.calc_angular_window_spacing(2) == np.pi
-        assert po.simul.pooling.calc_angular_n_windows(2) == np.pi
-        with pytest.raises(Exception):
-            po.simul.pooling.calc_eccentricity_window_spacing()
-        assert po.simul.pooling.calc_eccentricity_window_spacing(n_windows=4) == 0.8502993454155389
-        assert po.simul.pooling.calc_eccentricity_window_spacing(scaling=.87) == 0.8446653390527211
-        assert po.simul.pooling.calc_eccentricity_window_spacing(5, 10, scaling=.87) == 0.8446653390527211
-        assert po.simul.pooling.calc_eccentricity_window_spacing(5, 10, n_windows=4) == 0.1732867951399864
-        assert po.simul.pooling.calc_eccentricity_n_windows(0.8502993454155389) == 4
-        assert po.simul.pooling.calc_eccentricity_n_windows(0.1732867951399864, 5, 10) == 4
-        assert po.simul.pooling.calc_scaling(4) == 0.8761474337786708
-        assert po.simul.pooling.calc_scaling(4, 5, 10) == 0.17350368946058647
-        assert np.isinf(po.simul.pooling.calc_scaling(4, 0))
-
-    @pytest.mark.parametrize('num_scales', [1, 3])
-    @pytest.mark.parametrize('transition_region_width', [.5, 1])
-    def test_PoolingWindows_cosine(self, num_scales, transition_region_width):
-        pw = po.simul.PoolingWindows(.5, im0.shape[2:], num_scales=num_scales,
-                                     transition_region_width=transition_region_width,
-                                     window_type='cosine',)
-        pw = pw.to(DEVICE)
-        pw(im0)
-
-    @pytest.mark.parametrize('num_scales', [1, 3])
-    def test_PoolingWindows(self, num_scales):
-        pw = po.simul.PoolingWindows(.5, im0.shape[2:], num_scales=num_scales,
-                                     window_type='gaussian', std_dev=1)
-        pw = pw.to(DEVICE)
-        pw(im0)
-        # we only support std_dev=1
-        with pytest.raises(Exception):
-            po.simul.PoolingWindows(.5, im0.shape[2:], num_scales=num_scales,
-                                    window_type='gaussian', std_dev=2)
-        with pytest.raises(Exception):
-            po.simul.PoolingWindows(.5, im0.shape[2:], num_scales=num_scales,
-                                    window_type='gaussian', std_dev=.5)
-
-    def test_PoolingWindows_project(self):
-        pw = po.simul.PoolingWindows(.5, im0.shape[2:])
-        pw = pw.to(DEVICE)
-        pooled = pw(im0)
-        pw.project(pooled)
-        pw = po.simul.PoolingWindows(.5, im0.shape[2:], num_scales=3)
-        pw = pw.to(DEVICE)
-        pooled = pw(im0)
-        pw.project(pooled)
-
-    def test_PoolingWindows_nonsquare(self):
-        # test PoolingWindows with weirdly-shaped iamges
-        for sh in [(256, 128), (256, 127), (256, 125), (125, 125), (127, 125)]:
-            tmp = im0[..., :sh[0], :sh[1]]
-            rgc = po.simul.PooledRGC(.9, tmp.shape[2:])
-            rgc = rgc.to(DEVICE)
-            rgc(tmp)
-            v1 = po.simul.PooledRGC(.9, tmp.shape[2:])
-            v1 = v1.to(DEVICE)
-            v1(tmp)
-
-    def test_PoolingWindows_plotting(self):
-        pw = po.simul.PoolingWindows(.8, im0.shape[-2:], num_scales=2)
-        pw = pw.to(DEVICE)
-        pw.plot_window_areas()
-        pw.plot_window_widths()
-        for i in range(2):
-            pw.plot_window_areas('pixels', i)
-            pw.plot_window_widths('pixels', i)
-        fig = pt.imshow(to_numpy(im0, squeeze=True))
-        pw.plot_windows(fig.axes[0])
-        plt.close('all')
-
-    def test_PoolingWindows_caching(self, tmp_path):
-        # first time we save, second we load
-        pw = po.simul.PoolingWindows(.8, im0.shape[-2:], num_scales=2, cache_dir=tmp_path)
-        pw = po.simul.PoolingWindows(.8, im0.shape[-2:], num_scales=2, cache_dir=tmp_path)
-
-    def test_PoolingWindows_sep(self):
-        # test the window and pool function separate of the forward function
-        pw = po.simul.PoolingWindows(.5, im0.shape[-2:])
-        pw.pool(pw.window(im0))
-
-
-class TestPooledVentralStream(object):
-
-    def test_rgc(self):
-        rgc = po.simul.PooledRGC(.5, im0.shape[2:])
-        rgc = rgc.to(DEVICE)
-        rgc(im0)
-        _ = rgc.plot_window_widths('degrees')
-        _ = rgc.plot_window_widths('degrees', jitter=0)
-        _ = rgc.plot_window_widths('pixels')
-        _ = rgc.plot_window_areas('degrees')
-        _ = rgc.plot_window_areas('degrees')
-        _ = rgc.plot_window_areas('pixels')
-        fig = pt.imshow(to_numpy(im0).squeeze())
-        _ = rgc.plot_windows(fig.axes[0])
-        rgc.plot_representation()
-        rgc.plot_representation_image()
-        fig, axes = plt.subplots(2, 1, figsize=(5, 12))
-        rgc.plot_representation(ax=axes[1])
-        rgc.plot_representation_image(ax=axes[0])
-        plt.close('all')
-
-    def test_rgc_2(self):
-        rgc = po.simul.PooledRGC(.5, im0.shape[2:], transition_region_width=1)
-        rgc = rgc.to(DEVICE)
-        rgc(im0)
-        _ = rgc.plot_window_widths('degrees')
-        _ = rgc.plot_window_widths('degrees', jitter=0)
-        _ = rgc.plot_window_widths('pixels')
-        _ = rgc.plot_window_areas('degrees')
-        _ = rgc.plot_window_areas('degrees')
-        _ = rgc.plot_window_areas('pixels')
-        fig = pt.imshow(to_numpy(im0).squeeze())
-        _ = rgc.plot_windows(fig.axes[0])
-        rgc.plot_representation()
-        rgc.plot_representation_image()
-        fig, axes = plt.subplots(2, 1, figsize=(5, 12))
-        rgc.plot_representation(ax=axes[1])
-        rgc.plot_representation_image(ax=axes[0])
-        plt.close('all')
-
-    def test_rgc_metamer(self):
-        # literally just testing that it runs
-        rgc = po.simul.PooledRGC(.5, im0.shape[2:])
-        rgc = rgc.to(DEVICE)
-        metamer = po.synth.Metamer(im0, rgc)
-        metamer.synthesize(max_iter=3)
-        assert not torch.isnan(metamer.synthesized_signal).any(), "There's a NaN here!"
-
-    def test_rgc_save_load(self, tmp_path):
-        # first time we cache the windows...
-        rgc = po.simul.PooledRGC(.5, im0.shape[2:], cache_dir=tmp_path)
-        rgc = rgc.to(DEVICE)
-        rgc(im0)
-        rgc.save_reduced(op.join(tmp_path, 'test_rgc_save_load.pt'))
-        rgc_copy = po.simul.PooledRGC.load_reduced(op.join(tmp_path,
-                                                                      'test_rgc_save_load.pt'))
-        rgc_copy = rgc_copy.to(DEVICE)
-        if not len(rgc.PoolingWindows.angle_windows) == len(rgc_copy.PoolingWindows.angle_windows):
-            raise Exception("Something went wrong saving and loading, the lists of angle windows"
-                            " are not the same length!")
-        if not len(rgc.PoolingWindows.ecc_windows) == len(rgc_copy.PoolingWindows.ecc_windows):
-            raise Exception("Something went wrong saving and loading, the lists of ecc windows"
-                            " are not the same length!")
-        # we don't recreate everything, e.g., the representation, but windows is the most important
-        for i in range(len(rgc.PoolingWindows.angle_windows)):
-            if not rgc.PoolingWindows.angle_windows[i].allclose(rgc_copy.PoolingWindows.angle_windows[i]):
-                raise Exception("Something went wrong saving and loading, the angle_windows %d are"
-                                " not identical!" % i)
-        for i in range(len(rgc.PoolingWindows.ecc_windows)):
-            if not rgc.PoolingWindows.ecc_windows[i].allclose(rgc_copy.PoolingWindows.ecc_windows[i]):
-                raise Exception("Something went wrong saving and loading, the ecc_windows %d are"
-                                " not identical!" % i)
-        # ...second time we load them
-        rgc = po.simul.PooledRGC(.5, im0.shape[2:], cache_dir=tmp_path)
-
-    def test_frontend(self):
-        frontend = po.simul.FrontEnd()
-        frontend(x)
-
-    def test_frontend_plot(self):
-        frontend = po.simul.FrontEnd(pretrained=True)
-        po.tools.display.plot_representation(data=frontend(im0), figsize=(11, 5))
-        metamer = po.synth.Metamer(im0, frontend)
-        metamer.synthesize(max_iter=3, store_progress=1)
-        metamer.plot_synthesis_status(figsize=(35, 5))
-        metamer.animate(figsize=(35, 5))
-        plt.close('all')
-
-    @pytest.mark.parametrize('requires_grad', [True, False])
-    def test_frontend_PoolingWindows(self, requires_grad):
-        im = plt.imread(op.join(DATA_DIR, '256/nuts.pgm'))
-        im = torch.tensor(im, dtype=DTYPE, device=DEVICE).unsqueeze(0).unsqueeze(0)
-        frontend = po.simul.FrontEnd(pretrained=True, requires_grad=requires_grad)
-        pw = po.simul.PoolingWindows(.5, (256, 256))
-        pw(frontend(im0))
-        po.tools.display.plot_representation(data=pw(frontend(im0)))
-        plt.close('all')
-
-    def test_v1(self):
-        v1 = po.simul.PooledV1(.5, im0.shape[2:])
-        v1 = v1.to(DEVICE)
-        v1(im0)
-        _ = v1.plot_window_widths('pixels')
-        _ = v1.plot_window_areas('pixels')
-        for i in range(v1.num_scales):
-            _ = v1.plot_window_widths('pixels', i)
-            _ = v1.plot_window_areas('pixels', i)
-        v1.plot_representation()
-        v1.plot_representation_image()
-        fig, axes = plt.subplots(2, 1, figsize=(27, 12))
-        v1.plot_representation(ax=axes[1])
-        v1.plot_representation_image(ax=axes[0])
-        plt.close('all')
-
-    def test_v1_norm(self):
-        v1 = po.simul.PooledV1(.5, im0.shape[2:])
-        stats = po.tools.generate_norm_stats(v1, DATA_DIR + '/256', img_shape=im0.shape[2:])
-        v1 = po.simul.PooledV1(.5, im0.shape[2:], normalize_dict=stats)
-        v1 = v1.to(DEVICE)
-        v1(im0)
-        _ = v1.plot_window_widths('pixels')
-        _ = v1.plot_window_areas('pixels')
-        for i in range(v1.num_scales):
-            _ = v1.plot_window_widths('pixels', i)
-            _ = v1.plot_window_areas('pixels', i)
-        v1.plot_representation()
-        v1.plot_representation_image()
-        fig, axes = plt.subplots(2, 1, figsize=(27, 12))
-        v1.plot_representation(ax=axes[1])
-        v1.plot_representation_image(ax=axes[0])
-        plt.close('all')
-
-    def test_v1_2(self):
-        v1 = po.simul.PooledV1(.5, im0.shape[2:], transition_region_width=1)
-        v1 = v1.to(DEVICE)
-        v1(im0)
-        _ = v1.plot_window_widths('pixels')
-        _ = v1.plot_window_areas('pixels')
-        for i in range(v1.num_scales):
-            _ = v1.plot_window_widths('pixels', i)
-            _ = v1.plot_window_areas('pixels', i)
-        v1.plot_representation()
-        v1.plot_representation_image()
-        fig, axes = plt.subplots(2, 1, figsize=(27, 12))
-        v1.plot_representation(ax=axes[1])
-        v1.plot_representation_image(ax=axes[0])
-        plt.close('all')
-
-    def test_v1_mean_luminance(self):
-        for fname in ['nuts', 'einstein']:
-            v1 = po.simul.PooledV1(.5, im0.shape[2:])
-            v1 = v1.to(DEVICE)
-            v1_rep = v1(im0)
-            rgc = po.simul.PooledRGC(.5, im0.shape[2:])
-            rgc = rgc.to(DEVICE)
-            rgc_rep = rgc(im0)
-            if not torch.allclose(rgc.representation['mean_luminance'], v1.mean_luminance):
-                raise Exception("Somehow RGC and V1 mean luminance representations are not the "
-                                "same for image %s!" % fname)
-            if not torch.allclose(rgc_rep, v1_rep[..., -rgc_rep.shape[-1]:]):
-                raise Exception("Somehow V1's representation does not have the mean luminance "
-                                "in the location expected! for image %s!" % fname)
-
-    def test_v1_save_load(self, tmp_path):
-        # first time we cache the windows...
-        v1 = po.simul.PooledV1(.5, im0.shape[2:], cache_dir=tmp_path)
-        v1 = v1.to(DEVICE)
-        v1(im0)
-        v1.save_reduced(op.join(tmp_path, 'test_v1_save_load.pt'))
-        v1_copy = po.simul.PooledV1.load_reduced(op.join(tmp_path,
-                                                                    'test_v1_save_load.pt'))
-        v1_copy = v1_copy.to(DEVICE)
-        if not len(v1.PoolingWindows.angle_windows) == len(v1_copy.PoolingWindows.angle_windows):
-            raise Exception("Something went wrong saving and loading, the lists of angle windows"
-                            " are not the same length!")
-        if not len(v1.PoolingWindows.ecc_windows) == len(v1_copy.PoolingWindows.ecc_windows):
-            raise Exception("Something went wrong saving and loading, the lists of ecc windows"
-                            " are not the same length!")
-        # we don't recreate everything, e.g., the representation, but windows is the most important
-        for i in range(len(v1.PoolingWindows.angle_windows)):
-            if not v1.PoolingWindows.angle_windows[i].allclose(v1_copy.PoolingWindows.angle_windows[i]):
-                raise Exception("Something went wrong saving and loading, the angle_windows %d are"
-                                " not identical!" % i)
-        for i in range(len(v1.PoolingWindows.ecc_windows)):
-            if not v1.PoolingWindows.ecc_windows[i].allclose(v1_copy.PoolingWindows.ecc_windows[i]):
-                raise Exception("Something went wrong saving and loading, the ecc_windows %d are"
-                                " not identical!" % i)
-        # ...second time we load them
-        v1 = po.simul.PooledV1(.5, im0.shape[2:], cache_dir=tmp_path)
-
-    @pytest.mark.parametrize('window', ['cosine', 'gaussian'])
-    def test_v1_scales(self, window):
-        v1 = po.simul.PooledV1(1, im0.shape[-2:], std_dev=1, window_type=window)
-        lum_rep = v1(im0, ['mean_luminance'])
-        more_rep = v1(im0, ['mean_luminance', 0])
-        if lum_rep.numel() >= more_rep.numel():
-            raise Exception("V1 not properly restricting output!")
-        if any([(i, 0) in v1.representation.keys() for i in [1, 2, 3]]):
-            raise Exception("Extra keys are showing up in v1.representation!")
-        if lum_rep.numel() != v1(im0, ['mean_luminance']).numel():
-            raise Exception("V1 is not dropping unnecessary output!")
-
-    def test_v1_metamer(self):
-        v1 = po.simul.PooledV1(.5, im0.shape[2:])
-        v1 = v1.to(DEVICE)
-        metamer = po.synth.Metamer(im0, v1)
-        metamer.synthesize(max_iter=3)
-=======
-        y = L.analysis(po.make_basic_stimuli())
-        assert y[0].requires_grad
->>>>>>> a0e50573
+        assert y[0].requires_grad