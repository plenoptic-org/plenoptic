--- conflicted
+++ resolved
@@ -1,25 +1,10 @@
 #!/usr/bin/env python3
-from math import pi
-<<<<<<< HEAD
-
 import matplotlib.pyplot as plt
-# import plenoptic.simulate.models.naive
 import pytest
 import torch
 import plenoptic as po
 from plenoptic.simulate.canonical_computations import gaussian1d, circular_gaussian2d
 from conftest import DEVICE
-=======
-import matplotlib.pyplot as plt
-import plenoptic
-import plenoptic as po
-import pytest
-import torch
-
-import plenoptic
-from plenoptic.simulate.canonical_computations import (gaussian1d, circular_gaussian2d)
-from conftest import DEVICE, DATA_DIR
->>>>>>> 540ee18e
 
 
 @pytest.fixture()
@@ -53,7 +38,6 @@
             assert torch.norm(y[key] - y_hat[key]) < 1e-5
 
 
-<<<<<<< HEAD
 class TestLaplacianPyramid(object):
 
     def test_grad(self, basic_stim):
@@ -87,8 +71,6 @@
         assert (relative_MSE < 1e-10).all()
 
 
-=======
->>>>>>> 540ee18e
 class TestFrontEnd:
 
     all_models = [
