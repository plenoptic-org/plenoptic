--- conflicted
+++ resolved
@@ -1,13 +1,5 @@
 #!/usr/bin/env python3
 import plenoptic as po
-<<<<<<< HEAD
-import matplotlib.pyplot as plt
-import pytest
-import numpy as np
-import pyrtools as pt
-from test_plenoptic import DEVICE, DATA_DIR, DTYPE
-=======
->>>>>>> f9be94d5
 
 
 @pytest.fixture()
@@ -64,23 +56,7 @@
 
 class TestLinearNonlinear(object):
 
-<<<<<<< HEAD
-    def test_linear_nonlinear(self):
-        model = po.simul.LinearNonlinear()
-        x = po.make_basic_stimuli()
-        assert model(x).requires_grad
 
-    def test_linear_nonlinear_metamer(self):
-        model = po.simul.LinearNonlinear()
-        image = plt.imread(op.join(DATA_DIR, 'metal.pgm')).astype(float) / 255.
-        im0 = torch.tensor(image,requires_grad=True,dtype = torch.float32).squeeze().unsqueeze(0).unsqueeze(0)
-        M = po.synth.Metamer(im0, model)
-        synthesized_signal, synthesized_representation = M.synthesize(max_iter=3, learning_rate=1,seed=0)
-
-
-# class TestConv(object):
-# TODO expand, arbitrary shapes, dim
-=======
     def test_linear_nonlinear(self, basic_stim):
         model = po.simul.Linear_Nonlinear()
         assert model(basic_stim).requires_grad
@@ -89,7 +65,6 @@
         model = po.simul.Linear_Nonlinear()
         M = po.synth.Metamer(einstein_img, model)
         M.synthesize(max_iter=3, learning_rate=1, seed=0)
->>>>>>> f9be94d5
 
 
 class TestLaplacianPyramid(object):
