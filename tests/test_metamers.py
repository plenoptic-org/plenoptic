#!/usr/bin/env python3

# necessary to avoid issues with animate:
# https://github.com/matplotlib/matplotlib/issues/10287/
import matplotlib
matplotlib.use('agg')
import os.path as op
import torch
import plenoptic as po
import matplotlib.pyplot as plt
import pytest
from test_plenoptic import DEVICE, DATA_DIR, DTYPE


class TestMetamers(object):

    @pytest.mark.parametrize('model', ['class', 'function'])
    @pytest.mark.parametrize('loss_func', [None, 'l2', 'range_penalty_w_beta'])
    @pytest.mark.parametrize('fail', [False, 'img', 'model', 'loss'])
    def test_metamer_save_load(self, model, loss_func, fail, tmp_path):

        im = plt.imread(op.join(DATA_DIR, '256/nuts.pgm'))
        im = torch.tensor(im/255, dtype=DTYPE, device=DEVICE).unsqueeze(0).unsqueeze(0)
        if model == 'class':
            model = po.simul.Linear_Nonlinear().to(DEVICE)
        elif model == 'function':
            model = po.metric.nlpd
        loss_kwargs = {}
        if loss_func is None:
            loss = None
        elif loss_func == 'l2':
            loss = po.optim.l2_norm
        elif loss_func == 'range_penalty_w_beta':
            loss = po.optim.l2_and_penalize_range
            loss_kwargs['beta'] = .9
        met = po.synth.Metamer(im, model, loss_function=loss, loss_function_kwargs=loss_kwargs)
        met.synthesize(max_iter=10, store_progress=True)
        met.save(op.join(tmp_path, 'test_metamer_save_load.pt'))
        # when the model is a function, the loss_function is ignored and thus
        # we won't actually fail to load here (we check against the specific
        # callable because we've overwritten the model input arg)
        if fail and not (fail == 'loss' and model == po.metric.nlpd):
            if fail == 'img':
                im = torch.rand_like(im)
            elif fail == 'model':
                model = po.metric.mse
            elif fail == 'loss':
                loss = lambda *args, **kwargs: 1
                loss_kwargs = {}
            met_copy = po.synth.Metamer(im, model, loss_function=loss, loss_function_kwargs=loss_kwargs)
            with pytest.raises(Exception):
                met_copy.load(op.join(tmp_path, "test_metamer_save_load.pt"),
                              map_location=DEVICE)
        else:
            met_copy = po.synth.Metamer(im, model, loss_function=loss, loss_function_kwargs=loss_kwargs)
            met_copy.load(op.join(tmp_path, "test_metamer_save_load.pt"),
                          map_location=DEVICE)
            for k in ['base_signal', 'saved_representation', 'saved_signal', 'synthesized_representation',
                      'synthesized_signal', 'base_representation']:
                if not getattr(met, k).allclose(getattr(met_copy, k)):
                    raise Exception("Something went wrong with saving and loading! %s not the same"
                                    % k)
            assert not isinstance(met_copy.synthesized_representation, torch.nn.Parameter), "matched_rep shouldn't be a parameter!"
            # check loss functions correctly saved
            met_loss = met.loss_function(met.synthesized_representation, met.base_representation,
                                         met.synthesized_signal, met.base_signal)
            met_copy_loss = met_copy.loss_function(met_copy.synthesized_representation,
                                                   met_copy.base_representation,
                                                   met_copy.synthesized_signal, met_copy.base_signal)
            if met_loss != met_copy_loss:
                raise Exception(f"Loss function not properly saved! Before saving was {met_loss}, "
                                f"after loading was {met_copy_loss}")
            # check that can resume
            met_copy.synthesize(max_iter=10, loss_change_iter=5, store_progress=True,
                                learning_rate=None)

    def test_metamer_store_rep(self):
        im = plt.imread(op.join(DATA_DIR, '256/nuts.pgm'))
        im = torch.tensor(im/255, dtype=DTYPE, device=DEVICE).unsqueeze(0).unsqueeze(0)
        lnl = po.simul.Linear_Nonlinear().to(DEVICE)
        metamer = po.synth.Metamer(im, lnl)
        metamer.synthesize(max_iter=3, store_progress=2)

    def test_metamer_store_rep_2(self):
        im = plt.imread(op.join(DATA_DIR, '256/nuts.pgm'))
        im = torch.tensor(im/255, dtype=DTYPE, device=DEVICE).unsqueeze(0).unsqueeze(0)
        lnl = po.simul.Linear_Nonlinear().to(DEVICE)
        metamer = po.synth.Metamer(im, lnl)
        metamer.synthesize(max_iter=3, store_progress=True)

    def test_metamer_store_rep_3(self):
        im = plt.imread(op.join(DATA_DIR, '256/nuts.pgm'))
        im = torch.tensor(im/255, dtype=DTYPE, device=DEVICE).unsqueeze(0).unsqueeze(0)
        lnl = po.simul.Linear_Nonlinear().to(DEVICE)
        metamer = po.synth.Metamer(im, lnl)
        metamer.synthesize(max_iter=6, store_progress=3)

    def test_metamer_store_rep_4(self):
        im = plt.imread(op.join(DATA_DIR, '256/nuts.pgm'))
        im = torch.tensor(im/255, dtype=DTYPE, device=DEVICE).unsqueeze(0).unsqueeze(0)
        lnl = po.simul.Linear_Nonlinear().to(DEVICE)
        metamer = po.synth.Metamer(im, lnl)
        with pytest.raises(Exception):
            metamer.synthesize(max_iter=3, store_progress=False, save_progress=True)

<<<<<<< HEAD
    def test_metamer_plotting_v1(self):
        im = plt.imread(op.join(DATA_DIR, '256/nuts.pgm'))
        im = torch.tensor(im/255, dtype=DTYPE, device=DEVICE).unsqueeze(0).unsqueeze(0)
        v1 = po.simul.PooledV1(.5, im.shape[2:])
        v1 = v1.to(DEVICE)
        metamer = po.synth.Metamer(im, v1)
        metamer.synthesize(max_iter=6, store_progress=True)
        metamer.plot_representation_error()
        metamer.model.plot_representation_image(data=metamer.representation_error())
        metamer.plot_synthesis_status()
        metamer.plot_synthesis_status(iteration=1)
        plt.close('all')

    def test_metamer_plotting_rgc(self):
        im = plt.imread(op.join(DATA_DIR, '256/nuts.pgm'))
        im = torch.tensor(im/255, dtype=DTYPE, device=DEVICE).unsqueeze(0).unsqueeze(0)
        rgc = po.simul.PooledRGC(.5, im.shape[2:])
        rgc = rgc.to(DEVICE)
        metamer = po.synth.Metamer(im, rgc)
        metamer.synthesize(max_iter=6, store_progress=True)
        metamer.plot_representation_error()
        metamer.model.plot_representation_image(data=metamer.representation_error())
        metamer.plot_synthesis_status()
        metamer.plot_synthesis_status(iteration=1)
        plt.close('all')

=======
>>>>>>> a0e50573
    def test_metamer_continue(self):
        im = plt.imread(op.join(DATA_DIR, '256/nuts.pgm'))
        im = torch.tensor(im, dtype=DTYPE, device=DEVICE).unsqueeze(0).unsqueeze(0)
        lnl = po.simul.Linear_Nonlinear().to(DEVICE)
        metamer = po.synth.Metamer(im, lnl)
        metamer.synthesize(max_iter=3, store_progress=True)
        metamer.synthesize(max_iter=3, store_progress=True, learning_rate=None,
                           seed=None)

<<<<<<< HEAD
    def test_metamer_animate(self):
        im = plt.imread(op.join(DATA_DIR, '256/nuts.pgm'))
        im = torch.tensor(im/255, dtype=DTYPE, device=DEVICE).unsqueeze(0).unsqueeze(0)
        rgc = po.simul.PooledRGC(.5, im.shape[2:])
        rgc = rgc.to(DEVICE)
        metamer = po.synth.Metamer(im, rgc)
        metamer.synthesize(max_iter=3, store_progress=True)
        # this will test several related functions for us:
        # plot_synthesis_status, plot_representation_error,
        # representation_error
        metamer.animate(figsize=(17, 5), plot_representation_error=True, ylim='rescale100',
                        framerate=40).to_html5_video()
        plt.close('all')

    def test_metamer_save_progress(self, tmp_path):
        im = plt.imread(op.join(DATA_DIR, '256/nuts.pgm'))
=======
    def test_metamer_save_progress(self, tmp_path):
        im = plt.imread(op.join(DATA_DIR, 'nuts.pgm'))
        lnl = po.simul.Linear_Nonlinear().to(DEVICE)
>>>>>>> a0e50573
        im = torch.tensor(im, dtype=torch.float32, device=DEVICE).unsqueeze(0).unsqueeze(0)
        metamer = po.synth.Metamer(im, lnl)
        save_path = op.join(tmp_path, 'test_metamer_save_progress.pt')
        metamer.synthesize(max_iter=3, store_progress=True, save_progress=True,
                           save_path=save_path)
        metamer_copy = po.synth.Metamer(im, lnl)
        metamer_copy.load(save_path)

<<<<<<< HEAD
    def test_metamer_loss_change(self):
        # literally just testing that it runs
        im = plt.imread(op.join(DATA_DIR, '256/nuts.pgm'))
        im = torch.tensor(im, dtype=DTYPE, device=DEVICE).unsqueeze(0).unsqueeze(0)
        rgc = po.simul.PooledRGC(.5, im.shape[2:])
        rgc = rgc.to(DEVICE)
        metamer = po.synth.Metamer(im, rgc)
        metamer.synthesize(max_iter=10, loss_change_iter=1, loss_change_thresh=1,
                           loss_change_fraction=.5)
        metamer.synthesize(max_iter=10, loss_change_iter=1, loss_change_thresh=1,
                           loss_change_fraction=.5, fraction_removed=.1)

    @pytest.mark.parametrize('fraction_removed', [0, .1])
    @pytest.mark.parametrize('loss_change_fraction', [.5, 1])
    @pytest.mark.parametrize('coarse_to_fine', ['separate', 'together'])
    def test_metamer_coarse_to_fine(self, fraction_removed, loss_change_fraction, coarse_to_fine,
                                    tmp_path):
        im = plt.imread(op.join(DATA_DIR, '256/nuts.pgm'))
=======
    @pytest.mark.parametrize('coarse_to_fine', ['separate', 'together'])
    def test_coarse_to_fine(self, coarse_to_fine, tmp_path):
        im = plt.imread(op.join(DATA_DIR, 'nuts.pgm'))
>>>>>>> a0e50573
        im = torch.tensor(im/255, dtype=DTYPE, device=DEVICE).unsqueeze(0).unsqueeze(0)
        # with downsample=False, we get a tensor back. setting height=1 and
        # order=1 limits the size
        spyr = po.simul.Steerable_Pyramid_Freq(im.shape[-2:], downsample=False,
                                               height=1, order=1).to(DEVICE)
        metamer = po.synth.Metamer(im, spyr)
        metamer.synthesize(max_iter=10, loss_change_iter=1, loss_change_thresh=10,
                           coarse_to_fine=coarse_to_fine)
        assert len(metamer.scales_finished) > 0, "Didn't actually switch scales!"

        metamer.save(op.join(tmp_path, 'test_metamer_ctf.pt'))
        metamer_copy = po.synth.Metamer(im, spyr)
        metamer_copy.load(op.join(tmp_path, "test_metamer_ctf.pt"),
                          map_location=DEVICE)
        # check the ctf-related attributes all saved correctly
        for k in ['coarse_to_fine', 'scales', 'scales_loss', 'scales_timing',
                  'scales_finished']:
            if not getattr(metamer, k) == (getattr(metamer_copy, k)):
                raise Exception("Something went wrong with saving and loading! %s not the same"
                                % k)
        # check we can resume
        metamer_copy.synthesize(max_iter=10, loss_change_iter=1, loss_change_thresh=10,
                                coarse_to_fine=coarse_to_fine)

    @pytest.mark.parametrize("clamp_each_iter", [True, False])
    def test_metamer_clamper(self, clamp_each_iter):
        clamper = po.RangeClamper((0, 1))
        im = plt.imread(op.join(DATA_DIR, '256/nuts.pgm'))
        im = torch.tensor(im/255, dtype=DTYPE, device=DEVICE).unsqueeze(0).unsqueeze(0)
        lnl = po.simul.Linear_Nonlinear().to(DEVICE)
        metamer = po.synth.Metamer(im, lnl)
        metamer.synthesize(max_iter=3, clamper=clamper, clamp_each_iter=clamp_each_iter)

    def test_metamer_no_clamper(self):
        im = plt.imread(op.join(DATA_DIR, '256/nuts.pgm'))
        im = torch.tensor(im/255, dtype=DTYPE, device=DEVICE).unsqueeze(0).unsqueeze(0)
        lnl = po.simul.Linear_Nonlinear().to(DEVICE)
        metamer = po.synth.Metamer(im, lnl)
        metamer.synthesize(max_iter=3, clamper=None)

    @pytest.mark.parametrize('loss_func', [None, 'l2', 'mse', 'range_penalty',
                                           'range_penalty_w_beta'])
    @pytest.mark.parametrize('store_progress', [False, True, 2])
    @pytest.mark.parametrize('resume', [False, True])
    def test_loss_func(self, loss_func, store_progress, resume, tmp_path):
        img = po.tools.data.load_images(op.join(DATA_DIR, '256/curie.pgm')).to(DEVICE)
        model = po.metric.NLP().to(DEVICE)
        loss_kwargs = {}
        if loss_func is None:
            loss = None
        elif loss_func == 'l2':
            loss = po.optim.l2_norm
        elif loss_func == 'mse':
            loss = po.optim.mse
        elif loss_func == 'range_penalty':
            loss = po.optim.l2_and_penalize_range
        elif loss_func == 'range_penalty_w_beta':
            loss = po.optim.l2_and_penalize_range
            loss_kwargs['beta'] = .9
        met = po.synth.Metamer(img, model, loss_function=loss, loss_function_kwargs=loss_kwargs)
        met.synthesize(max_iter=10, loss_change_iter=5, store_progress=store_progress,
                       save_progress=store_progress, save_path=op.join(tmp_path, 'test_mad.pt'))
        if resume and store_progress:
            met.synthesize(max_iter=10, loss_change_iter=5, store_progress=store_progress,
                           save_progress=store_progress,
                           save_path=op.join(tmp_path, 'test_mad.pt'), learning_rate=None)
        met.plot_synthesis_status()
        plt.close('all')

    @pytest.mark.parametrize('optimizer', ['Adam', 'SGD', 'Adam-args'])
<<<<<<< HEAD
    @pytest.mark.parametrize('swa', [True, False])
    def test_optimizer_opts(self, optimizer, swa):
        img = po.tools.data.load_images(op.join(DATA_DIR, '256/curie.pgm')).to(DEVICE)
=======
    def test_optimizer_opts(self, optimizer):
        img = po.tools.data.load_images(op.join(DATA_DIR, 'curie.pgm')).to(DEVICE)
>>>>>>> a0e50573
        model = po.metric.NLP().to(DEVICE)
        if '-' in optimizer:
            optimizer = optimizer.split('-')[0]
            optimizer_kwargs = {'weight_decay': .1}
        else:
            optimizer_kwargs = {}
        met = po.synth.Metamer(img, model)
        met.synthesize(max_iter=10, loss_change_iter=5, optimizer=optimizer,
                       optimizer_kwargs=optimizer_kwargs)<|MERGE_RESOLUTION|>--- conflicted
+++ resolved
@@ -103,35 +103,6 @@
         with pytest.raises(Exception):
             metamer.synthesize(max_iter=3, store_progress=False, save_progress=True)
 
-<<<<<<< HEAD
-    def test_metamer_plotting_v1(self):
-        im = plt.imread(op.join(DATA_DIR, '256/nuts.pgm'))
-        im = torch.tensor(im/255, dtype=DTYPE, device=DEVICE).unsqueeze(0).unsqueeze(0)
-        v1 = po.simul.PooledV1(.5, im.shape[2:])
-        v1 = v1.to(DEVICE)
-        metamer = po.synth.Metamer(im, v1)
-        metamer.synthesize(max_iter=6, store_progress=True)
-        metamer.plot_representation_error()
-        metamer.model.plot_representation_image(data=metamer.representation_error())
-        metamer.plot_synthesis_status()
-        metamer.plot_synthesis_status(iteration=1)
-        plt.close('all')
-
-    def test_metamer_plotting_rgc(self):
-        im = plt.imread(op.join(DATA_DIR, '256/nuts.pgm'))
-        im = torch.tensor(im/255, dtype=DTYPE, device=DEVICE).unsqueeze(0).unsqueeze(0)
-        rgc = po.simul.PooledRGC(.5, im.shape[2:])
-        rgc = rgc.to(DEVICE)
-        metamer = po.synth.Metamer(im, rgc)
-        metamer.synthesize(max_iter=6, store_progress=True)
-        metamer.plot_representation_error()
-        metamer.model.plot_representation_image(data=metamer.representation_error())
-        metamer.plot_synthesis_status()
-        metamer.plot_synthesis_status(iteration=1)
-        plt.close('all')
-
-=======
->>>>>>> a0e50573
     def test_metamer_continue(self):
         im = plt.imread(op.join(DATA_DIR, '256/nuts.pgm'))
         im = torch.tensor(im, dtype=DTYPE, device=DEVICE).unsqueeze(0).unsqueeze(0)
@@ -141,28 +112,9 @@
         metamer.synthesize(max_iter=3, store_progress=True, learning_rate=None,
                            seed=None)
 
-<<<<<<< HEAD
-    def test_metamer_animate(self):
-        im = plt.imread(op.join(DATA_DIR, '256/nuts.pgm'))
-        im = torch.tensor(im/255, dtype=DTYPE, device=DEVICE).unsqueeze(0).unsqueeze(0)
-        rgc = po.simul.PooledRGC(.5, im.shape[2:])
-        rgc = rgc.to(DEVICE)
-        metamer = po.synth.Metamer(im, rgc)
-        metamer.synthesize(max_iter=3, store_progress=True)
-        # this will test several related functions for us:
-        # plot_synthesis_status, plot_representation_error,
-        # representation_error
-        metamer.animate(figsize=(17, 5), plot_representation_error=True, ylim='rescale100',
-                        framerate=40).to_html5_video()
-        plt.close('all')
-
     def test_metamer_save_progress(self, tmp_path):
         im = plt.imread(op.join(DATA_DIR, '256/nuts.pgm'))
-=======
-    def test_metamer_save_progress(self, tmp_path):
-        im = plt.imread(op.join(DATA_DIR, 'nuts.pgm'))
-        lnl = po.simul.Linear_Nonlinear().to(DEVICE)
->>>>>>> a0e50573
+        lnl = po.simul.Linear_Nonlinear().to(DEVICE)
         im = torch.tensor(im, dtype=torch.float32, device=DEVICE).unsqueeze(0).unsqueeze(0)
         metamer = po.synth.Metamer(im, lnl)
         save_path = op.join(tmp_path, 'test_metamer_save_progress.pt')
@@ -171,30 +123,9 @@
         metamer_copy = po.synth.Metamer(im, lnl)
         metamer_copy.load(save_path)
 
-<<<<<<< HEAD
-    def test_metamer_loss_change(self):
-        # literally just testing that it runs
-        im = plt.imread(op.join(DATA_DIR, '256/nuts.pgm'))
-        im = torch.tensor(im, dtype=DTYPE, device=DEVICE).unsqueeze(0).unsqueeze(0)
-        rgc = po.simul.PooledRGC(.5, im.shape[2:])
-        rgc = rgc.to(DEVICE)
-        metamer = po.synth.Metamer(im, rgc)
-        metamer.synthesize(max_iter=10, loss_change_iter=1, loss_change_thresh=1,
-                           loss_change_fraction=.5)
-        metamer.synthesize(max_iter=10, loss_change_iter=1, loss_change_thresh=1,
-                           loss_change_fraction=.5, fraction_removed=.1)
-
-    @pytest.mark.parametrize('fraction_removed', [0, .1])
-    @pytest.mark.parametrize('loss_change_fraction', [.5, 1])
-    @pytest.mark.parametrize('coarse_to_fine', ['separate', 'together'])
-    def test_metamer_coarse_to_fine(self, fraction_removed, loss_change_fraction, coarse_to_fine,
-                                    tmp_path):
-        im = plt.imread(op.join(DATA_DIR, '256/nuts.pgm'))
-=======
     @pytest.mark.parametrize('coarse_to_fine', ['separate', 'together'])
     def test_coarse_to_fine(self, coarse_to_fine, tmp_path):
-        im = plt.imread(op.join(DATA_DIR, 'nuts.pgm'))
->>>>>>> a0e50573
+        im = plt.imread(op.join(DATA_DIR, '256/nuts.pgm'))
         im = torch.tensor(im/255, dtype=DTYPE, device=DEVICE).unsqueeze(0).unsqueeze(0)
         # with downsample=False, we get a tensor back. setting height=1 and
         # order=1 limits the size
@@ -265,14 +196,8 @@
         plt.close('all')
 
     @pytest.mark.parametrize('optimizer', ['Adam', 'SGD', 'Adam-args'])
-<<<<<<< HEAD
-    @pytest.mark.parametrize('swa', [True, False])
-    def test_optimizer_opts(self, optimizer, swa):
+    def test_optimizer_opts(self, optimizer):
         img = po.tools.data.load_images(op.join(DATA_DIR, '256/curie.pgm')).to(DEVICE)
-=======
-    def test_optimizer_opts(self, optimizer):
-        img = po.tools.data.load_images(op.join(DATA_DIR, 'curie.pgm')).to(DEVICE)
->>>>>>> a0e50573
         model = po.metric.NLP().to(DEVICE)
         if '-' in optimizer:
             optimizer = optimizer.split('-')[0]
