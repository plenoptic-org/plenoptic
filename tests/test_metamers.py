#!/usr/bin/env python3

# necessary to avoid issues with animate:
# https://github.com/matplotlib/matplotlib/issues/10287/
import matplotlib
matplotlib.use('agg')
import os.path as op
import torch
import plenoptic as po
import pytest
from conftest import DEVICE


class TestMetamers(object):

    @pytest.mark.parametrize('model', ['LNL', 'nlpd'], indirect=True)
    @pytest.mark.parametrize('loss_func', [None, 'l2', 'range_penalty_w_beta'])
    @pytest.mark.parametrize('fail', [False, 'img', 'model', 'loss'])
    def test_metamer_save_load(self, einstein_img, model, loss_func, fail, tmp_path):
        loss_kwargs = {}
        if loss_func is None:
            loss = None
        elif loss_func == 'l2':
            loss = po.optim.l2_norm
        elif loss_func == 'range_penalty_w_beta':
            loss = po.optim.l2_and_penalize_range
            loss_kwargs['beta'] = .9
        met = po.synth.Metamer(einstein_img, model, loss_function=loss, loss_function_kwargs=loss_kwargs)
        met.synthesize(max_iter=10, store_progress=True)
        met.save(op.join(tmp_path, 'test_metamer_save_load.pt'))
        # when the model is a function, the loss_function is ignored and thus
        # we won't actually fail to load here (we check against the specific
        # callable because we've overwritten the model input arg)
        if fail and not (fail == 'loss' and model == po.metric.nlpd):
            if fail == 'img':
                einstein_img = torch.rand_like(einstein_img)
            elif fail == 'model':
                model = po.metric.mse
            elif fail == 'loss':
                loss = lambda *args, **kwargs: 1
                loss_kwargs = {}
            met_copy = po.synth.Metamer(einstein_img, model, loss_function=loss, loss_function_kwargs=loss_kwargs)
            with pytest.raises(Exception):
                met_copy.load(op.join(tmp_path, "test_metamer_save_load.pt"))
        else:
<<<<<<< HEAD
            met_copy = po.synth.Metamer(im, model, loss_function=loss, loss_function_kwargs=loss_kwargs)
            met_copy.load(op.join(tmp_path, "test_metamer_save_load.pt"))
=======
            met_copy = po.synth.Metamer(einstein_img, model, loss_function=loss, loss_function_kwargs=loss_kwargs)
            met_copy.load(op.join(tmp_path, "test_metamer_save_load.pt"),
                          map_location=DEVICE)
>>>>>>> f9be94d5
            for k in ['base_signal', 'saved_representation', 'saved_signal', 'synthesized_representation',
                      'synthesized_signal', 'base_representation']:
                if not getattr(met, k).allclose(getattr(met_copy, k)):
                    raise Exception("Something went wrong with saving and loading! %s not the same"
                                    % k)
            assert not isinstance(met_copy.synthesized_representation, torch.nn.Parameter), "matched_rep shouldn't be a parameter!"
            # check loss functions correctly saved
            met_loss = met.loss_function(met.synthesized_representation, met.base_representation,
                                         met.synthesized_signal, met.base_signal)
            met_copy_loss = met_copy.loss_function(met_copy.synthesized_representation,
                                                   met_copy.base_representation,
                                                   met_copy.synthesized_signal, met_copy.base_signal)
            if met_loss != met_copy_loss:
                raise Exception(f"Loss function not properly saved! Before saving was {met_loss}, "
                                f"after loading was {met_copy_loss}")
            # check that can resume
            met_copy.synthesize(max_iter=10, loss_change_iter=5, store_progress=True,
                                learning_rate=None)

    @pytest.mark.parametrize('model', ['LNL'], indirect=True)
    @pytest.mark.parametrize('store_progress', [True, 2, 3])
    def test_metamer_store_rep(self, einstein_img, model, store_progress):
        metamer = po.synth.Metamer(einstein_img, model)
        max_iter = 3
        if store_progress == 3:
            max_iter = 6
        metamer.synthesize(max_iter=max_iter, store_progress=store_progress)

    @pytest.mark.parametrize('model', ['LNL'], indirect=True)
    def test_metamer_store_rep_fail(self, einstein_img, model):
        metamer = po.synth.Metamer(einstein_img, model)
        with pytest.raises(Exception):
            # save_progress cannot be True if store_progress is False
            metamer.synthesize(max_iter=3, store_progress=False, save_progress=True)

    @pytest.mark.parametrize('model', ['LNL'], indirect=True)
    def test_metamer_continue(self, einstein_img, model):
        metamer = po.synth.Metamer(einstein_img, model)
        metamer.synthesize(max_iter=3, store_progress=True)
        metamer.synthesize(max_iter=3, store_progress=True, learning_rate=None,
                           seed=None)

    @pytest.mark.parametrize('model', ['SPyr'], indirect=True)
    @pytest.mark.parametrize('coarse_to_fine', ['separate', 'together'])
    def test_coarse_to_fine(self, einstein_img, model, coarse_to_fine, tmp_path):
        metamer = po.synth.Metamer(einstein_img, model)
        metamer.synthesize(max_iter=10, loss_change_iter=1, loss_change_thresh=10,
                           coarse_to_fine=coarse_to_fine)
        assert len(metamer.scales_finished) > 0, "Didn't actually switch scales!"

        metamer.save(op.join(tmp_path, 'test_metamer_ctf.pt'))
        metamer_copy = po.synth.Metamer(einstein_img, model)
        metamer_copy.load(op.join(tmp_path, "test_metamer_ctf.pt"),
                          map_location=DEVICE)
        # check the ctf-related attributes all saved correctly
        for k in ['coarse_to_fine', 'scales', 'scales_loss', 'scales_timing',
                  'scales_finished']:
            if not getattr(metamer, k) == (getattr(metamer_copy, k)):
                raise Exception("Something went wrong with saving and loading! %s not the same"
                                % k)
        # check we can resume
        metamer_copy.synthesize(max_iter=10, loss_change_iter=1, loss_change_thresh=10,
                                coarse_to_fine=coarse_to_fine)

    @pytest.mark.parametrize('model', ['LNL'], indirect=True)
    @pytest.mark.parametrize("clamp_each_iter", [True, False])
    def test_metamer_clamper(self, einstein_img, model, clamp_each_iter):
        clamper = po.RangeClamper((0, 1))
        metamer = po.synth.Metamer(einstein_img, model)
        metamer.synthesize(max_iter=3, clamper=clamper, clamp_each_iter=clamp_each_iter)

    @pytest.mark.parametrize('model', ['LNL'], indirect=True)
    def test_metamer_no_clamper(self, einstein_img, model):
        metamer = po.synth.Metamer(einstein_img, model)
        metamer.synthesize(max_iter=3, clamper=None)

    @pytest.mark.parametrize('model', ['NLP'], indirect=True)
    @pytest.mark.parametrize('loss_func', [None, 'l2', 'mse', 'range_penalty',
                                           'range_penalty_w_beta'])
    @pytest.mark.parametrize('store_progress', [False, True, 2])
    def test_loss_func(self, curie_img, model, loss_func, store_progress, tmp_path):
        loss_kwargs = {}
        if loss_func is None:
            loss = None
        elif loss_func == 'l2':
            loss = po.optim.l2_norm
        elif loss_func == 'mse':
            loss = po.optim.mse
        elif loss_func == 'range_penalty':
            loss = po.optim.l2_and_penalize_range
        elif loss_func == 'range_penalty_w_beta':
            loss = po.optim.l2_and_penalize_range
            loss_kwargs['beta'] = .9
        met = po.synth.Metamer(curie_img, model, loss_function=loss, loss_function_kwargs=loss_kwargs)
        met.synthesize(max_iter=10, loss_change_iter=5, store_progress=store_progress,
                       save_progress=store_progress, save_path=op.join(tmp_path, 'test_mad.pt'))
        if store_progress:
            met.synthesize(max_iter=10, loss_change_iter=5, store_progress=store_progress,
                           save_progress=store_progress,
                           save_path=op.join(tmp_path, 'test_mad.pt'), learning_rate=None)

    @pytest.mark.parametrize('model', ['NLP'], indirect=True)
    @pytest.mark.parametrize('optimizer', ['Adam', 'SGD', 'Adam-args'])
    def test_optimizer_opts(self, curie_img, model, optimizer):
        if '-' in optimizer:
            optimizer = optimizer.split('-')[0]
            optimizer_kwargs = {'weight_decay': .1}
        else:
            optimizer_kwargs = {}
        met = po.synth.Metamer(curie_img, model)
        met.synthesize(max_iter=10, loss_change_iter=5, optimizer=optimizer,
                       optimizer_kwargs=optimizer_kwargs)<|MERGE_RESOLUTION|>--- conflicted
+++ resolved
@@ -43,14 +43,8 @@
             with pytest.raises(Exception):
                 met_copy.load(op.join(tmp_path, "test_metamer_save_load.pt"))
         else:
-<<<<<<< HEAD
-            met_copy = po.synth.Metamer(im, model, loss_function=loss, loss_function_kwargs=loss_kwargs)
+            met_copy = po.synth.Metamer(einstein_img, model, loss_function=loss, loss_function_kwargs=loss_kwargs)
             met_copy.load(op.join(tmp_path, "test_metamer_save_load.pt"))
-=======
-            met_copy = po.synth.Metamer(einstein_img, model, loss_function=loss, loss_function_kwargs=loss_kwargs)
-            met_copy.load(op.join(tmp_path, "test_metamer_save_load.pt"),
-                          map_location=DEVICE)
->>>>>>> f9be94d5
             for k in ['base_signal', 'saved_representation', 'saved_signal', 'synthesized_representation',
                       'synthesized_signal', 'base_representation']:
                 if not getattr(met, k).allclose(getattr(met_copy, k)):
