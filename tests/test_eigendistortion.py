--- conflicted
+++ resolved
@@ -11,66 +11,10 @@
 LARGE_DIM = 100
 
 
-<<<<<<< HEAD
-class ColorModel(nn.Module):
-    """Simple model that takes color image as input and outputs 2d conv."""
-    def __init__(self):
-        super().__init__()
-        self.conv = nn.Conv2d(3, 4, 3, 1)
-
-    def forward(self, x):
-        return self.conv(x)
-
-
-def get_synthesis_object(im_dim=20, color=False):
-    r""" Helper for Pytests. Instantiates Eigendistortion object for FrontEnd model.
-
-    Parameters
-    ----------
-    im_dim : int
-        number of pixels of one side of small square image to be used with Jacobian explicit solver.
-    color: bool
-        Whether or not img and model are color.
-    Returns
-    -------
-    ed: Eigendistortion
-        Eigendistortion object to be used in tests.
-    """
-    torch.manual_seed(0)
-
-    if not color:
-        mdl = OnOff((31, 31), pretrained=True).to(DEVICE)
-        for p in mdl.parameters():
-            p.detach_()
-        img = plt.imread(op.join(DATA_DIR, 'einstein.pgm'))
-        img_np = img[:im_dim, :im_dim] / np.max(img)
-        img = torch.Tensor(img_np).view([1, 1, im_dim, im_dim]).to(DEVICE)
-
-    else:
-        img0 = plt.imread(op.join(DATA_DIR, 'color_wheel.jpg'))
-        n = img0.shape[0]
-        skip = n//im_dim
-        img_np = img0[::skip, ::skip].copy()/np.max(img0)
-        img = torch.as_tensor(img_np, device=DEVICE, dtype=torch.float).permute((2,0,1)).unsqueeze(0)
-        mdl = ColorModel()
-
-    ed = Eigendistortion(img, mdl)
-
-    return ed
-
-
 class TestEigendistortionSynthesis:
 
-    def test_input_dimensionality(self):
-        mdl = OnOff((31, 31)).to(DEVICE)
-        for p in mdl.parameters():
-            p.detach_()
-=======
-class TestEigendistortionSynthesis:
-
     @pytest.mark.parametrize('model', ['FrontEnd'], indirect=True)
     def test_input_dimensionality(self, model):
->>>>>>> f9be94d5
         with pytest.raises(AssertionError) as e_info:
             e = Eigendistortion(torch.zeros(1, 1, 1), model)  # should be 4D
 
