import os.path as op
import matplotlib.pyplot as plt
import numpy as np
import plenoptic.synthesize.autodiff as autodiff
import pytest
import torch
from torch import nn
from plenoptic.simulate.models.frontend import FrontEnd
<<<<<<< HEAD
import plenoptic as po
=======
>>>>>>> c96d8ab6
from plenoptic.synthesize.eigendistortion import Eigendistortion
from test_plenoptic import DEVICE, DATA_DIR, DTYPE

# to be used for default model instantiation
SMALL_DIM = 20
LARGE_DIM = 100


class ColorModel(nn.Module):
    """Simple model that takes color image as input and outputs 2d conv."""
    def __init__(self):
        super().__init__()
        self.conv = nn.Conv2d(3, 4, 3, 1)

    def forward(self, x):
        return self.conv(x)


def get_synthesis_object(im_dim=20, color=False):
    r""" Helper for Pytests. Instantiates Eigendistortion object for FrontEnd model.

    Parameters
    ----------
    im_dim : int
        number of pixels of one side of small square image to be used with Jacobian explicit solver.
    color: bool
        Whether or not img and model are color.
    Returns
    -------
    ed: Eigendistortion
        Eigendistortion object to be used in tests.
    """
    torch.manual_seed(0)

    if not color:
        mdl = FrontEnd(pretrained=True, requires_grad=False).to(DEVICE)
        img = plt.imread(op.join(DATA_DIR, 'einstein.pgm'))
        img_np = img[:im_dim, :im_dim] / np.max(img)
        img = torch.Tensor(img_np).view([1, 1, im_dim, im_dim]).to(DEVICE)

    else:
        img0 = plt.imread(op.join(DATA_DIR, 'color_wheel.jpg'))
        n = img0.shape[0]
        skip = n//im_dim
        img_np = img0[::skip, ::skip].copy()/np.max(img0)
        img = torch.as_tensor(img_np, device=DEVICE, dtype=torch.float).permute((2,0,1)).unsqueeze(0)
        mdl = ColorModel()

    ed = Eigendistortion(img, mdl)

    return ed


class TestEigendistortionSynthesis:

    def test_input_dimensionality(self):
        mdl = FrontEnd().to(DEVICE)
        with pytest.raises(AssertionError) as e_info:
            e = Eigendistortion(torch.zeros(1, 1, 1), mdl)  # should be 4D

        with pytest.raises(AssertionError) as e_info:
            e = Eigendistortion(torch.zeros(2, 1, 1, 1), mdl)  # batch dim must be 1

    def test_method_assertion(self):
        ed = get_synthesis_object(im_dim=SMALL_DIM)
        with pytest.raises(AssertionError) as e_info:
            ed.synthesize(method='asdfsdfasf')

    @pytest.mark.parametrize('color', [False, True])
    def test_method_exact(self, color):
        # invert matrix explicitly
        n_chans = 3 if color else 1
        ed = get_synthesis_object(im_dim=SMALL_DIM, color=color)
        ed.synthesize(method='exact')

        assert len(ed.synthesized_eigenvalues) == n_chans*SMALL_DIM**2
        assert len(ed.synthesized_signal) == n_chans*SMALL_DIM**2
        assert len(ed.synthesized_eigenindex) == n_chans*SMALL_DIM**2

        # test that each eigenvector returned is original img shape
        assert ed.synthesized_signal.shape[-3:] == (n_chans, SMALL_DIM, SMALL_DIM)

    @pytest.mark.parametrize('color', [False, True])
    def test_method_power(self, color):
        n_chans = 3 if color else 1
        n_steps = 3
        ed = get_synthesis_object(im_dim=LARGE_DIM, color=color)
        ed.synthesize(method='power', max_steps=n_steps)

        # test it should only return two eigenvectors and values
        assert len(ed.synthesized_eigenvalues) == 2
        assert len(ed.synthesized_signal) == 2
        assert len(ed.synthesized_eigenindex) == 2

        assert ed.synthesized_signal.shape[-3:] == (n_chans, LARGE_DIM, LARGE_DIM)

    def test_orthog_iter(self):
        n, k = 30, 10
        n_chans = 1  # TODO color
        ed = get_synthesis_object(im_dim=n)
        ed.synthesize(k=k, method='power', max_steps=10)

        assert ed.synthesized_signal.shape == (k*2, n_chans, n, n)
        assert ed.synthesized_eigenindex.allclose(torch.cat((torch.arange(k), torch.arange(n**2 - k, n**2))))
        assert len(ed.synthesized_eigenvalues) == 2*k

    def test_method_randomized_svd(self):
        n, k = 30, 10
        n_chans = 1  # TODO color
        ed = get_synthesis_object(im_dim=n)
        ed.synthesize(k=k, method='randomized_svd')
        assert ed.synthesized_signal.shape == (k, n_chans, n, n)
        assert ed.synthesized_eigenindex.allclose(torch.arange(k))
        assert len(ed.synthesized_eigenvalues) == k

    def test_method_accuracy(self):
        # test pow and svd against ground-truth jacobian (exact) method
        e_jac = get_synthesis_object(im_dim=SMALL_DIM)
        e_pow = get_synthesis_object(im_dim=SMALL_DIM)
        e_svd = get_synthesis_object(im_dim=SMALL_DIM)

        k_pow, k_svd = 10, 75
        e_jac.synthesize(method='exact')
        e_pow.synthesize(k=k_pow, method='power', max_steps=300)
        e_svd.synthesize(k=k_svd, method='randomized_svd')

        assert e_pow.synthesized_eigenvalues[0].isclose(e_jac.synthesized_eigenvalues[0], atol=1e-2)
        assert e_pow.synthesized_eigenvalues[-1].isclose(e_jac.synthesized_eigenvalues[-1], atol=1e-2)
        assert e_svd.synthesized_eigenvalues[0].isclose(e_jac.synthesized_eigenvalues[0], atol=1e-2)

    @pytest.mark.parametrize("color", [False, True])
    @pytest.mark.parametrize("method", ['power', 'randomized_svd'])
    @pytest.mark.parametrize("k", [2, 3])
    def test_display(self, color, method, k):
        e_pow = get_synthesis_object(im_dim=SMALL_DIM, color=color)
        e_pow.synthesize(k=k, method=method, max_steps=10)
        e_pow.plot_distorted_image(eigen_index=0)
        e_pow.plot_distorted_image(eigen_index=-1)


class TestAutodiffFunctions:

    @staticmethod
    def _state():
        """variables to be reused across tests in this class"""
        torch.manual_seed(0)

        k = 2  # num vectors with which to compute vjp, jvp, Fv

        ed = get_synthesis_object(im_dim=SMALL_DIM)  # eigendistortion object

        x, y = ed._input_flat, ed._representation_flat

        x_dim = x.flatten().shape[0]
        y_dim = y.flatten().shape[0]

        return x, y, x_dim, y_dim, k

    def test_jacobian(self):
        x, y, x_dim, y_dim, k = self._state()

        jac = autodiff.jacobian(y, x)
        assert jac.shape == (y_dim, x_dim)
        assert jac.requires_grad is False

    @pytest.mark.parametrize('detach', [False, True])
    def test_vec_jac_prod(self, detach):
        x, y, x_dim, y_dim, k = self._state()

        U = torch.randn(y_dim, k)
        U = U / U.norm(dim=0, p=2)

        vjp = autodiff.vector_jacobian_product(y, x, U, detach=detach)
        assert vjp.shape == (x_dim, k)
        assert vjp.requires_grad != detach

    def test_jac_vec_prod(self):
        x, y, x_dim, y_dim, k = self._state()

        V = torch.randn(x_dim, k)
        V = V / V.norm(dim=0, p=2)
        jvp = autodiff.jacobian_vector_product(y, x, V)
        assert jvp.shape == (y_dim, k)
        assert x.requires_grad and y.requires_grad
        assert jvp.requires_grad is False

    def test_fisher_vec_prod(self):
        x, y, x_dim, y_dim, k = self._state()

        V = torch.randn(x_dim, k)
        Jv = autodiff.jacobian_vector_product(y, x, V)
        Fv = autodiff.vector_jacobian_product(y, x, Jv)

        jac = autodiff.jacobian(y, x)

        Fv2 = jac.T @ jac @ V  # manually compute product to compare accuracy

        assert Fv.shape == (x_dim, k)
        assert Fv2.allclose(Fv, rtol=1E-2)

    def test_simple_model_eigenvalues(self):
        """Test if Jacobian is constant in all directions for linear model"""
        singular_value = torch.ones(1)*3.

        class LM(nn.Module):
            """Simple y = Mx where M=3"""
            def __init__(self):
                super().__init__()
                self.M = nn.Linear(1, 1, bias=False)
                self.M.weight.data = singular_value

            def forward(self, x):
                y = self.M(x)
                return y

        x0 = torch.randn((1, 1, 5, 1), requires_grad=True)
        x0 = x0 / x0.norm()
        mdl = LM()

        k = 10
        x_dim = x0.numel()
        V = torch.randn(x_dim, k)  # random directions
        V = V / V.norm(dim=0, p=2)

        e = Eigendistortion(x0, mdl)
        x, y = e._input_flat, e._representation_flat
        Jv = autodiff.jacobian_vector_product(y, x, V)
        Fv = autodiff.vector_jacobian_product(y, x, Jv)

        assert torch.diag(V.T @ Fv).sqrt().allclose(singular_value)
<|MERGE_RESOLUTION|>--- conflicted
+++ resolved
@@ -6,10 +6,6 @@
 import torch
 from torch import nn
 from plenoptic.simulate.models.frontend import FrontEnd
-<<<<<<< HEAD
-import plenoptic as po
-=======
->>>>>>> c96d8ab6
 from plenoptic.synthesize.eigendistortion import Eigendistortion
 from test_plenoptic import DEVICE, DATA_DIR, DTYPE
 
