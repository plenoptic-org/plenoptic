#! /usr/bin/env python

from setuptools import setup
from importlib import util

# specify plenoptic.__version__
plenoptic_version_spec = util.spec_from_file_location(
    "plenoptic_version", "plenoptic/version.py"
)
plenoptic_version_module = util.module_from_spec(plenoptic_version_spec)
plenoptic_version_spec.loader.exec_module(plenoptic_version_module)
VERSION = plenoptic_version_module.version

setup(
    name="plenoptic",
    version=VERSION,
    description="Visual Information Processing",
    license="MIT",
    url="https://github.com/LabForComputationalVision/plenoptic",
    author="LabForComputationalVision",
    classifiers=[
<<<<<<< HEAD
        'Development Status :: 3 - Alpha',
        'Programming Language :: Python :: 3.7'],
    keywords='Visual Information Processing',
    packages=['plenoptic', 'plenoptic.simulate', 'plenoptic.synthesize',
              'plenoptic.tools'],
    install_requires=['numpy>=1.1',
                      'torch>=1.8',
                      'pyrtools>=1.0.0',
                      'scipy>=1.0',
                      'matplotlib>=3.1',
                      'torchvision>=0.3',
                      'tqdm>=4.29',
                      'requests>=2.21',
                      'imageio>=2.5',
                      'pytest',
                      'scikit-image>=0.15.0',
                      'dill',
                      'torchcontrib',
                      ],
    tests='tests',
     )
=======
        "Development Status :: 3 - Alpha",
        "Programming Language :: Python :: 3.7",
    ],
    keywords=[
        "Visual Information Processing",
        "PyTorch",
              ],
    packages=[
        "plenoptic",
        "plenoptic.metric",
        "plenoptic.simulate",
        "plenoptic.simulate.models",
        "plenoptic.simulate.canonical_computations",
        "plenoptic.synthesize",
        "plenoptic.tools",
    ],
    install_requires=[
        "numpy>=1.1",
        "torch<1.8",
        "pyrtools>=1.0.0",
        "scipy>=1.0",
        "matplotlib>=3.1",
        "torchvision>=0.3",
        "tqdm>=4.29",
        "requests>=2.21",
        "imageio>=2.5",
        "pytest",
        "scikit-image>=0.15.0",
        "dill",
    ],
    tests="tests",
)
>>>>>>> 64731f70
<|MERGE_RESOLUTION|>--- conflicted
+++ resolved
@@ -19,7 +19,6 @@
     url="https://github.com/LabForComputationalVision/plenoptic",
     author="LabForComputationalVision",
     classifiers=[
-<<<<<<< HEAD
         'Development Status :: 3 - Alpha',
         'Programming Language :: Python :: 3.7'],
     keywords='Visual Information Processing',
@@ -40,38 +39,4 @@
                       'torchcontrib',
                       ],
     tests='tests',
-     )
-=======
-        "Development Status :: 3 - Alpha",
-        "Programming Language :: Python :: 3.7",
-    ],
-    keywords=[
-        "Visual Information Processing",
-        "PyTorch",
-              ],
-    packages=[
-        "plenoptic",
-        "plenoptic.metric",
-        "plenoptic.simulate",
-        "plenoptic.simulate.models",
-        "plenoptic.simulate.canonical_computations",
-        "plenoptic.synthesize",
-        "plenoptic.tools",
-    ],
-    install_requires=[
-        "numpy>=1.1",
-        "torch<1.8",
-        "pyrtools>=1.0.0",
-        "scipy>=1.0",
-        "matplotlib>=3.1",
-        "torchvision>=0.3",
-        "tqdm>=4.29",
-        "requests>=2.21",
-        "imageio>=2.5",
-        "pytest",
-        "scikit-image>=0.15.0",
-        "dill",
-    ],
-    tests="tests",
-)
->>>>>>> 64731f70
+     )