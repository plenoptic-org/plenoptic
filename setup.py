#! /usr/bin/env python

from setuptools import setup
from importlib import util

# specify plenoptic.__version__
plenoptic_version_spec = util.spec_from_file_location(
    "plenoptic_version", "plenoptic/version.py"
)
plenoptic_version_module = util.module_from_spec(plenoptic_version_spec)
plenoptic_version_spec.loader.exec_module(plenoptic_version_module)
VERSION = plenoptic_version_module.version

setup(
    name="plenoptic",
    version=VERSION,
    description="Visual Information Processing",
    license="MIT",
    url="https://github.com/LabForComputationalVision/plenoptic",
    author="LabForComputationalVision",
    classifiers=[
<<<<<<< HEAD
        'Development Status :: 3 - Alpha',
        'Programming Language :: Python :: 3.7'],
    keywords='Visual Information Processing',
    packages=[
        'plenoptic',
        'plenoptic.metric',
        'plenoptic.simulate',
        'plenoptic.simulate.models',
        'plenoptic.simulate.canonical_computations',
        'plenoptic.synthesize',
        'plenoptic.tools'
    ],
    install_requires=['numpy>=1.1',
                      'torch<1.8',
                      'pyrtools>=1.0.0',
                      'scipy>=1.0',
                      'matplotlib>=3.1',
                      'torchvision>=0.3',
                      'tqdm>=4.29',
                      'requests>=2.21',
                      'imageio>=2.5',
                      'pytest',
                      'scikit-image>=0.15.0',
                      'dill',
                      ],
    tests='tests',
     )
=======
        "Development Status :: 3 - Alpha",
        "Programming Language :: Python :: 3.7",
    ],
    keywords=[
        "Visual Information Processing",
        "PyTorch",
              ],
    packages=[
        "plenoptic",
        "plenoptic.metric",
        "plenoptic.simulate",
        "plenoptic.simulate.models",
        "plenoptic.simulate.canonical_computations",
        "plenoptic.synthesize",
        "plenoptic.tools",
    ],
    install_requires=[
        "numpy>=1.1",
        "torch<1.8",
        "pyrtools>=1.0.0",
        "scipy>=1.0",
        "matplotlib>=3.1",
        "torchvision>=0.3",
        "tqdm>=4.29",
        "requests>=2.21",
        "imageio>=2.5",
        "pytest",
        "scikit-image>=0.15.0",
        "dill",
        "torchcontrib",
    ],
    tests="tests",
)
>>>>>>> 2405bacc
<|MERGE_RESOLUTION|>--- conflicted
+++ resolved
@@ -19,35 +19,6 @@
     url="https://github.com/LabForComputationalVision/plenoptic",
     author="LabForComputationalVision",
     classifiers=[
-<<<<<<< HEAD
-        'Development Status :: 3 - Alpha',
-        'Programming Language :: Python :: 3.7'],
-    keywords='Visual Information Processing',
-    packages=[
-        'plenoptic',
-        'plenoptic.metric',
-        'plenoptic.simulate',
-        'plenoptic.simulate.models',
-        'plenoptic.simulate.canonical_computations',
-        'plenoptic.synthesize',
-        'plenoptic.tools'
-    ],
-    install_requires=['numpy>=1.1',
-                      'torch<1.8',
-                      'pyrtools>=1.0.0',
-                      'scipy>=1.0',
-                      'matplotlib>=3.1',
-                      'torchvision>=0.3',
-                      'tqdm>=4.29',
-                      'requests>=2.21',
-                      'imageio>=2.5',
-                      'pytest',
-                      'scikit-image>=0.15.0',
-                      'dill',
-                      ],
-    tests='tests',
-     )
-=======
         "Development Status :: 3 - Alpha",
         "Programming Language :: Python :: 3.7",
     ],
@@ -77,8 +48,6 @@
         "pytest",
         "scikit-image>=0.15.0",
         "dill",
-        "torchcontrib",
     ],
     tests="tests",
-)
->>>>>>> 2405bacc
+)