--- conflicted
+++ resolved
@@ -1,16 +1,13 @@
 language: python
 dist: xenial
-<<<<<<< HEAD
 services:
   - xvfb
-=======
 env:
   - TEST_SCRIPT=metamers
   - TEST_SCRIPT=models
   - TEST_SCRIPT=plenoptic
   - TEST_SCRIPT=steerable_pyr
   - TEST_SCRIPT=synthesis
->>>>>>> 9ae76caa
 python:
   - "3.6"
   - "3.7"
