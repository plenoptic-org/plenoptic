--- conflicted
+++ resolved
@@ -92,13 +92,8 @@
     needs: [get_test_scripts]
     strategy:
       matrix:
-<<<<<<< HEAD
-        python-version: [3.6, 3.7, 3.8]
-        test_script: ['display', 'eigendistortion', 'geodesic', 'mad', 'metamers', 'metric', 'models', 'steerable_pyr', 'tools']
-=======
         python-version: [3.7, 3.8, 3.9, '3.10']
         test_script: ${{fromJson(needs.get_test_scripts.outputs.script)}}
->>>>>>> 2d7de8e0
       fail-fast: false
     name: Run pytest scripts
     steps:
