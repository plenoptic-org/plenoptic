--- conflicted
+++ resolved
@@ -219,11 +219,7 @@
     num = basis.shape[-1]
     device = basis.device
 
-<<<<<<< HEAD
-    if not isinstance(angle, np.ndarray):
-=======
     if isinstance(angle, int | float) or angle.ndim == 0:
->>>>>>> b0ec5e5e
         angle = np.array([angle])
     else:
         if angle.shape[0] != basis.shape[0] or angle.shape[1] != 1:
