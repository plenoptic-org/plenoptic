import warnings
from collections.abc import Callable
from typing import Literal

import matplotlib.pyplot
import numpy as np
import torch
from matplotlib.figure import Figure
from torch import Tensor
from tqdm.auto import tqdm

from ..tools.display import imshow
from ..tools.validate import validate_input, validate_model
from .autodiff import (
    jacobian,
    jacobian_vector_product,
    vector_jacobian_product,
)
from .synthesis import Synthesis


def fisher_info_matrix_vector_product(
    y: Tensor, x: Tensor, v: Tensor, dummy_vec: Tensor
) -> Tensor:
    r"""Compute Fisher Information Matrix Vector Product: :math:`Fv`

    Parameters
    ----------
    y
        Output tensor with gradient attached
    x
        Input tensor with gradient attached
    v
        The vectors with which to compute Fisher vector products
    dummy_vec
        Dummy vector for Jacobian vector product trick

    Returns
    -------
    Fv
        Vector, Fisher vector product

    Notes
    -----
    Under white Gaussian noise assumption, :math:`F` is matrix multiplication
    of Jacobian transpose and Jacobian:
    :math:`F = J^T J`. Hence:
    :math:`Fv = J^T (Jv)`
    """
    Jv = jacobian_vector_product(y, x, v, dummy_vec)
    Fv = vector_jacobian_product(y, x, Jv, detach=True)

    return Fv


def fisher_info_matrix_eigenvalue(
    y: Tensor, x: Tensor, v: Tensor, dummy_vec: Tensor | None = None
) -> Tensor:
    r"""Compute the eigenvalues of the Fisher Information Matrix corresponding to
    eigenvectors in v:math:`\lambda= v^T F v`
    """
    if dummy_vec is None:
        dummy_vec = torch.ones_like(y, requires_grad=True)

    Fv = fisher_info_matrix_vector_product(y, x, v, dummy_vec)

    # compute eigenvalues for all vectors in v
    lmbda = torch.stack([a.dot(b) for a, b in zip(v.T, Fv.T)])
    return lmbda


class Eigendistortion(Synthesis):
    r"""Synthesis object to compute eigendistortions induced by a model on a given
    input image.

    Parameters
    ----------
    image
        Image, torch.Size(batch=1, channel, height, width). We currently do not
        support batches of images, as each image requires its own optimization.
    model
        Torch model with defined forward and backward operations.

    Attributes
    ----------
    batch_size: int
    n_channels: int
    im_height: int
    im_width: int
    jacobian: Tensor
        Is only set when :func:`synthesize` is run with ``method='exact'``. Default to
        ``None``.
    eigendistortions: Tensor
        Tensor of eigendistortions (eigenvectors of Fisher matrix), ordered by
        eigenvalue, with Size((n_distortions, n_channels, im_height,
        im_width)).
    eigenvalues: Tensor
        Tensor of eigenvalues corresponding to each eigendistortion, listed in
        decreasing order.
    eigenindex: listlike
        Index of each eigenvector/eigenvalue.

    Notes
    -----
    This is a method for comparing image representations in terms of their ability to
    explain perceptual sensitivity in humans. It estimates eigenvectors of the FIM.
    A model, :math:`y = f(x)`, is a deterministic (and differentiable)
    mapping from the input pixels :math:`x \in \mathbb{R}^n` to a mean output
    response vector :math:`y\in \mathbb{R}^m`, where we assume additive white
    Gaussian noise in the response space.
    The Jacobian matrix at x is:
        :math:`J(x) = J = dydx`,
        :math:`J\in\mathbb{R}^{m \times n}` (ie. output_dim x input_dim)
    The matrix consists of all partial derivatives of the vector-valued function f.
    The Fisher Information Matrix (FIM) at x, under white Gaussian noise in the
    response space, is:
        :math:`F = J^T J`
    It is a quadratic approximation of the discriminability of distortions
    relative to :math:`x`.

    References
    ----------
    .. [1] Berardino, A., Laparra, V., Ballé, J. and Simoncelli, E., 2017.
           Eigen-distortions of hierarchical representations. In Advances in
           neural information processing systems (pp. 3530-3539).
           https://www.cns.nyu.edu/pub/lcv/berardino17c-final.pdf
           https://www.cns.nyu.edu/~lcv/eigendistortions/

    """

    def __init__(self, image: Tensor, model: torch.nn.Module):
        validate_input(image, no_batch=True)
        validate_model(
            model,
            image_shape=image.shape,
            image_dtype=image.dtype,
            device=image.device,
        )

        (
            self.batch_size,
            self.n_channels,
            self.im_height,
            self.im_width,
        ) = image.shape

        self._model = model
        # flatten and attach gradient and reshape to image
        self._image_flat = image.flatten().unsqueeze(1).requires_grad_(True)
        self._init_representation(image)

        print(
            "\nInitializing Eigendistortion -- Input dim:"
            f" {len(self._image_flat.squeeze())} | Output dim:"
            f" {len(self._representation_flat.squeeze())}"
        )

        self._jacobian = None
        self._eigendistortions = None
        self._eigenvalues = None
        self._eigenindex = None

    def _init_representation(self, image):
        """Set self._representation_flat, based on model and image"""
        self._image = self._image_flat.view(*image.shape)
        image_representation = self.model(self.image)

        if len(image_representation) > 1:
            self._representation_flat = torch.cat(
                [s.squeeze().view(-1) for s in image_representation]
            ).unsqueeze(1)
        else:
            self._representation_flat = (
                image_representation.squeeze().view(-1).unsqueeze(1)
            )

    def synthesize(
        self,
        method: Literal["exact", "power", "randomized_svd"] = "power",
        k: int = 1,
        max_iter: int = 1000,
        p: int = 5,
        q: int = 2,
        stop_criterion: float = 1e-7,
    ):
        r"""
        Compute eigendistortions of Fisher Information Matrix with given input image.

        Parameters
        ----------
        method
            Eigensolver method. 'exact' tries to do eigendecomposition directly (
            not recommended for very large inputs). 'power' (default) uses the power
            method to compute first and last eigendistortions, with maximum number of
            iterations dictated by n_steps. 'randomized_svd' uses randomized SVD to
            approximate the top k eigendistortions and their corresponding eigenvalues.
        k
            How many vectors to return using block power method or svd.
        max_iter
            Maximum number of steps to run for ``method='power'`` in eigenvalue
            computation. Ignored for other methods.
        p
            Oversampling parameter for randomized SVD. k+p vectors will be sampled,
            and k will be returned. See docstring of ``_synthesize_randomized_svd``
            for more details including algorithm reference.
        q
            Matrix power parameter for randomized SVD. This is an effective trick for
            the algorithm to converge to the correct eigenvectors when the
            eigenspectrum does not decay quickly. See ``_synthesize_randomized_svd``
            for more details including algorithm reference.
        stop_criterion
            Used if ``method='power'`` to check for convergence. If the L2-norm
            of the eigenvalues has changed by less than this value from one
            iteration to the next, we terminate synthesis.

        """
        allowed_methods = ["power", "exact", "randomized_svd"]
        assert method in allowed_methods, f"method must be in {allowed_methods}"

        if (
            method == "exact"
            and self._representation_flat.size(0) * self._image_flat.size(0) > 1e6
        ):
            warnings.warn(
                "Jacobian > 1e6 elements and may cause out-of-memory. Use"
                " method =  {'power', 'randomized_svd'}."
            )

        if method == "exact":  # compute exact Jacobian
            print("Computing all eigendistortions")
            eig_vals, eig_vecs = self._synthesize_exact()
            eig_vecs = self._vector_to_image(eig_vecs.detach())
            eig_vecs_ind = torch.arange(len(eig_vecs))

        elif method == "randomized_svd":
            print(f"Estimating top k={k} eigendistortions using randomized SVD")
            lmbda_new, v_new, error_approx = self._synthesize_randomized_svd(
                k=k, p=p, q=q
            )
            eig_vecs = self._vector_to_image(v_new.detach())
            eig_vals = lmbda_new.squeeze()
            eig_vecs_ind = torch.arange(k)

            # display the approximate estimation error of the range space
            print(
                "Randomized SVD complete! Estimated spectral approximation"
                f" error = {error_approx:.2f}"
            )

        else:  # method == 'power'
            assert max_iter > 0, "max_iter must be greater than zero"

            lmbda_max, v_max = self._synthesize_power(
                k=k, shift=0.0, tol=stop_criterion, max_iter=max_iter
            )
            lmbda_min, v_min = self._synthesize_power(
                k=k, shift=lmbda_max[0], tol=stop_criterion, max_iter=max_iter
            )
            n = v_max.shape[0]

            eig_vecs = self._vector_to_image(torch.cat((v_max, v_min), dim=1).detach())
            eig_vals = torch.cat([lmbda_max, lmbda_min]).squeeze()
            eig_vecs_ind = torch.cat((torch.arange(k), torch.arange(n - k, n)))

        # reshape to (n x num_chans x h x w)
        self._eigendistortions = torch.stack(eig_vecs, 0) if len(eig_vecs) != 0 else []
        self._eigenvalues = torch.abs(eig_vals.detach())
        self._eigenindex = eig_vecs_ind

    def _synthesize_exact(self) -> tuple[Tensor, Tensor]:
        r"""Eigendecomposition of explicitly computed Fisher Information Matrix.

        To be used when the input is small (e.g. less than 70x70 image on cluster or
        30x30 on your own machine). This method obviates the power iteration and its
        related algorithms (e.g. Lanczos). This method computes the Fisher Information
        Matrix by explicitly computing the Jacobian of the representation wrt the input.

        Returns
        -------
        eig_vals
            Eigenvalues in decreasing order.
        eig_vecs
            Eigenvectors in 2D tensor, whose cols are eigenvectors
            (i.e. eigendistortions) corresponding to eigenvalues.
        """

        J = self.compute_jacobian()
        F = J.T @ J
        eig_vals, eig_vecs = torch.linalg.eigh(F, UPLO="U")
        eig_vecs = eig_vecs.flip(dims=(1,))
        eig_vals = eig_vals.flip(dims=(0,))
        return eig_vals, eig_vecs

    def compute_jacobian(self) -> Tensor:
        r"""
        Calls autodiff.jacobian and returns jacobian. Will throw error if input too big.

        Returns
        -------
        J
            Jacobian of representation wrt input.
        """
        if self.jacobian is None:
            J = jacobian(self._representation_flat, self._image_flat)
            self._jacobian = J
        else:
            print("Jacobian already computed, returning self.jacobian")
            J = self.jacobian

        return J

    def _synthesize_power(
        self, k: int, shift: Tensor | float, tol: float, max_iter: int
    ) -> tuple[Tensor, Tensor]:
        r"""Use power method (or orthogonal iteration when k>1) to obtain largest
        (smallest) eigenvalue/vector pairs.

        Apply the algorithm to approximate the extremal eigenvalues and eigenvectors
        of the Fisher Information Matrix, without explicitly representing that matrix.

        This method repeatedly calls ``fisher_info_matrix_vector_product()`` with a
        single (`k=1`), or multiple (`k>1`) vectors.

        Parameters
        ----------
        k
            Number of top and bottom eigendistortions to synthesize; i.e. if k=2,
            then the top 2 and bottom 2 will be returned. When `k>1`, multiple
            eigendistortions are synthesized, and each power iteration step is followed
            by a QR orthogonalization step to ensure the vectors are orthonormal.
        shift
            When `shift=0`, this function estimates the top `k` eigenvalue/vector
            pairs. When `shift` is set to the estimated top eigenvalue this function
            will estimate the smallest eigenval/eigenvector pairs.
        tol
            Tolerance value.
        max_iter
            Maximum number of steps.

        Returns
        -------
        lmbda
            Eigenvalue corresponding to final vector of power iteration.
        v
            Final eigenvector(s) (i.e. eigendistortions) of power (orthogonal)
            iteration procedure.

        References
        ----------
        [1] Orthogonal iteration; Algorithm 8.2.8 Golub and Van Loan, Matrix
        Computations, 3rd Ed.
        """

        x, y = self._image_flat, self._representation_flat

        # note: v is an n x k matrix where k is number of eigendists to be synthesized!
        v = torch.randn(len(x), k, device=x.device, dtype=x.dtype)
        v = v / torch.linalg.vector_norm(v, dim=0, keepdim=True, ord=2)

        _dummy_vec = torch.ones_like(y, requires_grad=True)  # cache a dummy vec for jvp
        Fv = fisher_info_matrix_vector_product(y, x, v, _dummy_vec)
        v = Fv / torch.linalg.vector_norm(Fv, dim=0, keepdim=True, ord=2)
        lmbda = fisher_info_matrix_eigenvalue(y, x, v, _dummy_vec)

        d_lambda = torch.as_tensor(float("inf"))
        lmbda_new, v_new = None, None
        desc = ("Top" if shift == 0 else "Bottom") + f" k={k} eigendists"
        pbar = tqdm(range(max_iter), desc=desc)
        postfix_dict = {"delta_eigenval": None}

        for _ in pbar:
            postfix_dict.update(dict(delta_eigenval=f"{d_lambda.item():.2E}"))
            pbar.set_postfix(**postfix_dict)

            if d_lambda <= tol:
                print(f"{desc} computed | Stop criterion {tol:.2E} reached.")
                break

            Fv = fisher_info_matrix_vector_product(y, x, v, _dummy_vec)
            Fv = Fv - shift * v  # optionally shift: (F - shift*I)v

            v_new, _ = torch.linalg.qr(Fv, "reduced")  # (ortho)normalize vector(s)

            lmbda_new = fisher_info_matrix_eigenvalue(y, x, v_new, _dummy_vec)

            d_lambda = torch.linalg.vector_norm(
                lmbda - lmbda_new, ord=2
            )  # stability of eigenspace
            v = v_new
            lmbda = lmbda_new

        pbar.close()

        return lmbda_new, v_new

    def _synthesize_randomized_svd(
        self, k: int, p: int, q: int
    ) -> tuple[Tensor, Tensor, Tensor]:
        r"""Synthesize eigendistortions using randomized truncated SVD.

        This method approximates the column space of the Fisher Info Matrix, projects
        the FIM into that column space, then computes its SVD.

        Parameters
        ----------
        k
            Number of eigenvecs (rank of factorization) to be returned.
        p
            Oversampling parameter, recommended to be 5.
        q
            Matrix power iteration. Used to squeeze the eigen spectrum for more
            accurate approximation. Recommended to be 2.

        Returns
        -------
        S
            Eigenvalues, Size((n, )).
        V
            Eigendistortions, Size((n, k)).
        error_approx
            Estimate of the approximation error. Defined as the expected error
            between the true subspace and approximated subspace.

        References
        -----
        [1] Halko, Martinsson, Tropp, Finding structure with randomness:
        Probabilistic algorithms for constructing approximate matrix decompositions,
        SIAM Rev. 53:2, pp. 217-288 https://arxiv.org/abs/0909.4061 (2011)

        """

        x, y = self._image_flat, self._representation_flat
        n = len(x)

        P = torch.randn(n, k + p).to(x.device)
        # orthogonalize first for numerical stability
        P, _ = torch.linalg.qr(P, "reduced")
        _dummy_vec = torch.ones_like(y, requires_grad=True)
        Z = fisher_info_matrix_vector_product(y, x, P, _dummy_vec)

        # optional power iteration to squeeze the spectrum for more accurate
        # estimate
        for _ in range(q):
            Z = fisher_info_matrix_vector_product(y, x, Z, _dummy_vec)

        Q, _ = torch.linalg.qr(Z, "reduced")
        # B = Q.T @ A @ Q
        B = Q.T @ fisher_info_matrix_vector_product(y, x, Q, _dummy_vec)
        _, S, Vh = torch.linalg.svd(B, False)  # eigendecomp of small matrix
        V = Vh.T
        V = Q @ V  # lift up to original dimensionality

        # estimate error in Q estimate of range space
        omega = fisher_info_matrix_vector_product(
            y, x, torch.randn(n, 20).to(x.device), _dummy_vec
        )
        error_approx = omega - (Q @ Q.T @ omega)
        error_approx = torch.linalg.vector_norm(error_approx, dim=0, ord=2).mean()

        return S[:k].clone(), V[:, :k].clone(), error_approx  # truncate

    def _vector_to_image(self, vecs: Tensor) -> list[Tensor]:
        r"""Reshapes eigenvectors back into correct image dimensions.

        Parameters
        ----------
        vecs
            Eigendistortion tensor with ``torch.Size([N, num_distortions])``.
            Each distortion will be reshaped into the original image shape and
            placed in a list.

        Returns
        -------
        imgs
            List of Tensor images, each with ``torch.Size(img_height, im_width)``.
        """

        imgs = [
            vecs[:, i].reshape((self.n_channels, self.im_height, self.im_width))
            for i in range(vecs.shape[1])
        ]
        return imgs

    def _indexer(self, idx: int) -> int:
        """Maps eigenindex to arg index (0-indexed)"""
        n = len(self._image_flat)
        idx_range = range(n)
        i = idx_range[idx]

        all_idx = self.eigenindex
        assert i in all_idx, "eigenindex must be the index of one of the vectors"
        assert (
            all_idx is not None and len(all_idx) != 0
        ), "No eigendistortions synthesized"
        return int(np.where(all_idx == i)[0])

    def save(self, file_path: str):
        r"""Save all relevant variables in .pt file.

        See ``load`` docstring for an example of use.

        Parameters
        ----------
        file_path : str
            The path to save the Eigendistortion object to

        """
        super().save(file_path, attrs=None)

    def to(self, *args, **kwargs):
        r"""Moves and/or casts the parameters and buffers.

        This can be called as

        .. function:: to(device=None, dtype=None, non_blocking=False)

        .. function:: to(dtype, non_blocking=False)

        .. function:: to(tensor, non_blocking=False)

        Its signature is similar to :meth:`torch.Tensor.to`, but only accepts
        floating point desired :attr:`dtype` s. In addition, this method will
        only cast the floating point parameters and buffers to :attr:`dtype`
        (if given). The integral parameters and buffers will be moved
        :attr:`device`, if that is given, but with dtypes unchanged. When
        :attr:`non_blocking` is set, it tries to convert/move asynchronously
        with respect to the host if possible, e.g., moving CPU Tensors with
        pinned memory to CUDA devices.

        See below for examples.

        .. note::
            This method modifies the module in-place.

        Args:
            device (:class:`torch.device`): the desired device of the parameters
                and buffers in this module
            dtype (:class:`torch.dtype`): the desired floating point type of
                the floating point parameters and buffers in this module
            tensor (torch.Tensor): Tensor whose dtype and device are the desired
                dtype and device for all parameters and buffers in this module

        """
<<<<<<< HEAD
        attrs = [
            "_jacobian",
            "_eigendistortions",
            "_eigenvalues",
            "_eigenindex",
            "_model",
            "_image",
            "_image_flat",
            "_representation_flat",
        ]
=======
        attrs = ["_jacobian", "_eigendistortions", "_eigenvalues",
                 "_eigenindex", "_image", "_image_flat",
                 "_representation_flat"]
>>>>>>> 1ed778cc
        super().to(*args, attrs=attrs, **kwargs)
        # we need _representation_flat and _image_flat to be connected in the
        # computation graph for the autograd calls to work, so we reinitialize
        # it here
        self._init_representation(self.image)
        # try to call .to() on model. this should work, but it might fail if e.g., this
        # a custom model that doesn't inherit torch.nn.Module
        try:
            self._model = self._model.to(*args, **kwargs)
        except AttributeError:
            warnings.warn("Unable to call model.to(), so we leave it as is.")

    def load(
        self,
        file_path: str,
        map_location: str | None = None,
        **pickle_load_args,
    ):
        r"""Load all relevant stuff from a .pt file.

        This should be called by an initialized ``Eigendistortion`` object --
        we will ensure that ``image`` and ``model`` are identical.

        Note this operates in place and so doesn't return anything.

        Parameters
        ----------
        file_path : str
            The path to load the synthesis object from
        map_location : str, optional
            map_location argument to pass to ``torch.load``. If you save
            stuff that was being run on a GPU and are loading onto a
            CPU, you'll need this to make sure everything lines up
            properly. This should be structured like the str you would
            pass to ``torch.device``
        pickle_load_args :
            any additional kwargs will be added to ``pickle_module.load`` via
            ``torch.load``, see that function's docstring for details.

        Examples
        --------
        >>> eig = po.synth.Eigendistortion(img, model)
        >>> eig.synthesize(max_iter=10)
        >>> eig.save('eig.pt')
        >>> eig_copy = po.synth.Eigendistortion(img, model)
        >>> eig_copy.load('eig.pt')

        Note that you must create a new instance of the Synthesis object and
        *then* load.

        """
        check_attributes = ["_image", "_representation_flat"]
        check_loss_functions = []
        super().load(
            file_path,
            map_location=map_location,
            check_attributes=check_attributes,
            check_loss_functions=check_loss_functions,
            **pickle_load_args,
        )
        # make these require a grad again
        self._image_flat.requires_grad_()
        # we need _representation_flat and _image_flat to be connected in the
        # computation graph for the autograd calls to work, so we reinitialize
        # it here
        self._init_representation(self.image)

    @property
    def model(self):
        return self._model

    @property
    def image(self):
        return self._image

    @property
    def jacobian(self):
        """Is only set when :func:`synthesize` is run with ``method='exact'``.
        Default to ``None``."""
        return self._jacobian

    @property
    def eigendistortions(self):
        """Tensor of eigendistortions (eigenvectors of Fisher matrix), ordered by
        eigenvalue."""
        return self._eigendistortions

    @property
    def eigenvalues(self):
        """Tensor of eigenvalues corresponding to each eigendistortion, listed in
        decreasing order."""
        return self._eigenvalues

    @property
    def eigenindex(self):
        """Index of each eigenvector/eigenvalue."""
        return self._eigenindex


def display_eigendistortion(
    eigendistortion: Eigendistortion,
    eigenindex: int = 0,
    alpha: float = 5.0,
    process_image: Callable[[Tensor], Tensor] = lambda x: x,
    # ax: matplotlib.pyplot.axis | None = None,
    ax: matplotlib.axes.Axes | None = None,
    plot_complex: str = "rectangular",
    **kwargs,
) -> Figure:
    r"""Displays specified eigendistortion added to the image.

    If image or eigendistortions have 3 channels, then it is assumed to be a color
    image and it is converted to grayscale. This is merely for display convenience
    and may change in the future.

    Parameters
    ----------
    eigendistortion
        Eigendistortion object whose synthesized eigendistortion we want to display
    eigenindex
        Index of eigendistortion to plot. E.g. If there are 10 eigenvectors, 0 will
        index the first one, and -1 or 9 will index the last one.
    alpha
        Amount by which to scale eigendistortion for `image + (alpha * eigendistortion)`
        for display.
    process_image
        A function to process the image+alpha*distortion before clamping between 0,1.
        E.g. multiplying by the stdev ImageNet then adding the mean of ImageNet to undo
        image preprocessing.
    ax
        Axis handle on which to plot.
    plot_complex
        Parameter for :meth:`plenoptic.imshow` determining how to handle complex values.
        Defaults to 'rectangular', which plots real and complex components as separate
        images. Can also be 'polar' or 'logpolar'; see that method's docstring
        for details.
    kwargs
        Additional arguments for :meth:`po.imshow()`.

    Returns
    -------
    fig
        matplotlib Figure handle returned by plenoptic.imshow()

    """
    # reshape so channel dim is last
    im_shape = (
        eigendistortion.n_channels,
        eigendistortion.im_height,
        eigendistortion.im_width,
    )
    image = eigendistortion.image.detach().view(1, *im_shape).cpu()
    dist = (
        eigendistortion.eigendistortions[eigendistortion._indexer(eigenindex)]
        .unsqueeze(0)
        .cpu()
    )

    img_processed = process_image(image + alpha * dist)
    to_plot = torch.clamp(img_processed, 0, 1)
    fig = imshow(to_plot, ax=ax, plot_complex=plot_complex, **kwargs)

    return fig<|MERGE_RESOLUTION|>--- conflicted
+++ resolved
@@ -541,22 +541,15 @@
                 dtype and device for all parameters and buffers in this module
 
         """
-<<<<<<< HEAD
         attrs = [
             "_jacobian",
             "_eigendistortions",
             "_eigenvalues",
             "_eigenindex",
-            "_model",
             "_image",
             "_image_flat",
             "_representation_flat",
         ]
-=======
-        attrs = ["_jacobian", "_eigendistortions", "_eigenvalues",
-                 "_eigenindex", "_image", "_image_flat",
-                 "_representation_flat"]
->>>>>>> 1ed778cc
         super().to(*args, attrs=attrs, **kwargs)
         # we need _representation_flat and _image_flat to be connected in the
         # computation graph for the autograd calls to work, so we reinitialize
