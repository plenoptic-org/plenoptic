import warnings
from collections import OrderedDict
from typing import Literal

import matplotlib as mpl
import matplotlib.pyplot as plt
import torch
import torch.autograd as autograd
from torch import Tensor
from tqdm.auto import tqdm
<<<<<<< HEAD
=======
from typing import Union, Tuple, Optional
from typing_extensions import Literal
from deprecated.sphinx import deprecated
>>>>>>> 1ed778cc

from ..tools.convergence import pixel_change_convergence
from ..tools.data import to_numpy
from ..tools.optim import penalize_range
from ..tools.straightness import (
    deviation_from_line,
    make_straight_line,
    sample_brownian_bridge,
)
from ..tools.validate import validate_input, validate_model
from .synthesis import OptimizedSynthesis

@deprecated("Geodesic is not robust enough yet, see https://github.com/plenoptic-org/geodesics for ongoing development", "1.1.0")
class Geodesic(OptimizedSynthesis):
    r"""Synthesize an approximate geodesic between two images according to a model.

    This method can be used to visualize and refine the invariances of a
    model's representation as described in [1]_.

    NOTE: This synthesis method is still under construction. It will run, but
    it might not find the most informative geodesic.

    Parameters
    ----------
    image_a, image_b
        Start and stop anchor points of the geodesic, of shape (1, channel,
        height, width).
    model
        an analysis model that computes representations on signals like `image_a`.
    n_steps
        the number of steps (i.e., transitions) in the trajectory between the
        two anchor points.
    initial_sequence
        initialize the geodesic with pixel linear interpolation
        (``'straight'``), or with a brownian bridge between the two anchors
        (``'bridge'``).
    range_penalty_lambda
        strength of the regularizer that enforces the allowed_range. Must be
        non-negative.
    allowed_range
        Range (inclusive) of allowed pixel values. Any values outside this
        range will be penalized.

    Attributes
    ----------
    geodesic: Tensor
        the synthesized sequence of images between the two anchor points that
        minimizes representation path energy, of shape ``(n_steps+1, channel,
        height, width)``. It starts with image_a and ends with image_b.
    pixelfade: Tensor
        the straight interpolation between the two anchor points,
        used as reference
    losses : Tensor
        A list of our loss over iterations.
    gradient_norm : list
        A list of the gradient's L2 norm over iterations.
    pixel_change_norm : list
        A list containing the L2 norm of the pixel change over iterations
        (``pixel_change_norm[i]`` is the pixel change norm in
        ``geodesic`` between iterations ``i`` and ``i-1``).
    step_energy: Tensor
        step lengths in representation space, stored along the optimization
        process.
    dev_from_line: Tensor
        deviation of the representation to the straight line interpolation,
        measures distance from straight line and distance along straight line,
        stored along the optimization process

    Notes
    -----
    Manifold prior hypothesis: natural images form a manifold 𝑀ˣ embedded
    in signal space (ℝⁿ), a model warps this manifold to another manifold 𝑀ʸ
    embedded in representation space (ℝᵐ), and thereby induces a different
    local metric.

    This method computes an approximate geodesics by solving an optimization
    problem: it minimizes the path energy (aka. action functional), which has
    the same minimum as minimizing path length and by Cauchy-Schwarz, reaches
    it with constant-speed minimizing geodesic

    Caveat: depending on the geometry of the manifold, geodesics between two
    anchor points may not be unique and may depend on the initialization.

    References
    ----------
    .. [1] Geodesics of learned representations
        O J Hénaff and E P Simoncelli
        Published in Int'l Conf on Learning Representations (ICLR), May 2016.
        https://www.cns.nyu.edu/~lcv/pubs/makeAbs.php?loc=Henaff16b

    """

    def __init__(
        self,
        image_a: Tensor,
        image_b: Tensor,
        model: torch.nn.Module,
        n_steps: int = 10,
        initial_sequence: Literal["straight", "bridge"] = "straight",
        range_penalty_lambda: float = 0.1,
        allowed_range: tuple[float, float] = (0, 1),
    ):
        super().__init__(range_penalty_lambda, allowed_range)
        validate_input(image_a, no_batch=True, allowed_range=allowed_range)
        validate_input(image_b, no_batch=True, allowed_range=allowed_range)
        validate_model(
            model,
            image_shape=image_a.shape,
            image_dtype=image_a.dtype,
            device=image_a.device,
        )

        self.n_steps = n_steps
        self._model = model
        self._image_a = image_a
        self._image_b = image_b
        self.pixelfade = make_straight_line(image_a, image_b, n_steps)
        self._initialize(initial_sequence, image_a, image_b, n_steps)
        self._dev_from_line = []
        self._step_energy = []

    def _initialize(self, initial_sequence, start, stop, n_steps):
        """initialize the geodesic

        Parameters
        ----------
        initial_sequence
            initialize the geodesic with pixel linear interpolation
            (``'straight'``), or with a brownian bridge between the two anchors
            (``'bridge'``).
        """
        if initial_sequence == "bridge":
            geodesic = sample_brownian_bridge(start, stop, n_steps)
        elif initial_sequence == "straight":
            geodesic = make_straight_line(start, stop, n_steps)
        else:
            raise ValueError(
                f"Don't know how to handle initial_sequence={initial_sequence}"
            )
        _, geodesic, _ = torch.split(geodesic, [1, n_steps - 1, 1])
        self._initial_sequence = initial_sequence
        geodesic.requires_grad_()
        self._geodesic = geodesic

    def synthesize(
        self,
        max_iter: int = 1000,
        optimizer: torch.optim.Optimizer | None = None,
        store_progress: bool | int = False,
        stop_criterion: float | None = None,
        stop_iters_to_check: int = 50,
    ):
        """Synthesize a geodesic via optimization.

        Parameters
        ----------
        max_iter
            The maximum number of iterations to run before we end synthesis
            (unless we hit the stop criterion).
        optimizer
            The optimizer to use. If None and this is the first time calling
            synthesize, we use Adam(lr=.001, amsgrad=True); if synthesize has
            been called before, this must be None and we reuse the previous
            optimizer.
        store_progress
            Whether we should store the step energy and deviation of the
            representation from a straight line. If False, we don't save
            anything. If True, we save every iteration. If an int, we save
            every ``store_progress`` iterations (note then that 0 is the same
            as False and 1 the same as True).
        stop_criterion
            If pixel_change_norm (i.e., the norm of the difference in
            ``self.geodesic`` from one iteration to the next) over the past
            ``stop_iters_to_check`` has been less than ``stop_criterion``, we
            terminate synthesis. If None, we pick a default value based on the
            norm of ``self.pixelfade``.
        stop_iters_to_check
            How many iterations back to check in order to see if
            pixel_change_norm has stopped decreasing (for ``stop_criterion``).

        """
        if stop_criterion is None:
            # semi arbitrary default choice of tolerance
            stop_criterion = (
                torch.linalg.vector_norm(self.pixelfade, ord=2) / 1e4 * (1 + 5**0.5) / 2
            )
        print(f"\n Stop criterion for pixel_change_norm = {stop_criterion:.5e}")

        self._initialize_optimizer(optimizer, "_geodesic", 0.001)

        # get ready to store progress
        self.store_progress = store_progress

        pbar = tqdm(range(max_iter))
        for _ in pbar:
            self._store(len(self.losses))

            loss = self._optimizer_step(pbar)

            if not torch.isfinite(loss):
                raise ValueError("Found a NaN in loss during optimization.")

            if self._check_convergence(stop_criterion, stop_iters_to_check):
                warnings.warn("Pixel change norm has converged, stopping synthesis")
                break

        pbar.close()

    def objective_function(self, geodesic: Tensor | None = None) -> Tensor:
        """Compute geodesic synthesis loss.

        This is the path energy (i.e., squared L2 norm of each step) of the
        geodesic's model representation, with the weighted range penalty.

        Additionally, caches:

        - ``self._geodesic_representation = self.model(geodesic)``

        - ``self._most_recent_step_energy = self._calculate_step_energy(
            self._geodesic_representation)``

        These are cached because we might store them (if ``self.store_progress
        is True``) and don't want to recalcualte them

        Parameters
        ----------
        geodesic
            Geodesic to check. If None, we use ``self.geodesic``.

        Returns
        -------
        loss

        """
        if geodesic is None:
            geodesic = self.geodesic
        self._geodesic_representation = self.model(geodesic)
        self._most_recent_step_energy = self._calculate_step_energy(
            self._geodesic_representation
        )
        loss = self._most_recent_step_energy.mean()
        range_penalty = penalize_range(self.geodesic, self.allowed_range)
        return loss + self.range_penalty_lambda * range_penalty

    def _calculate_step_energy(self, z):
        """calculate the energy (i.e. squared l2 norm) of each step in `z`."""
        velocity = torch.diff(z, dim=0)
        step_energy = torch.linalg.vector_norm(velocity, ord=2, dim=[1, 2, 3]) ** 2
        return step_energy

    def _optimizer_step(self, pbar):
        """
        At each step of the optimization, the following is done:
        - compute the representation
        - compute the loss as a sum of:
            - representation's path energy
            - range constraint (weighted by lambda)
        - compute the gradients
        - make sure that neither the loss or the gradients are NaN
        - let the optimizer take a step in the direction of the gradients
        - display some information
        - store some information
        - return pixel_change_norm, the norm of the step just taken
        """
        last_iter_geodesic = self._geodesic.clone()
        loss = self.optimizer.step(self._closure)
        self._losses.append(loss.item())

        grad_norm = torch.linalg.vector_norm(self._geodesic.grad.data, ord=2, dim=None)
        self._gradient_norm.append(grad_norm)

        pixel_change_norm = torch.linalg.vector_norm(
            self._geodesic - last_iter_geodesic, ord=2, dim=None
        )
        self._pixel_change_norm.append(pixel_change_norm)
        # displaying some information
        pbar.set_postfix(
            OrderedDict(
                [
                    ("loss", f"{loss.item():.4e}"),
                    ("gradient norm", f"{grad_norm.item():.4e}"),
                    ("pixel change norm", f"{pixel_change_norm.item():.5e}"),
                ]
            )
        )
        return loss

    def _check_convergence(
        self, stop_criterion: float, stop_iters_to_check: int
    ) -> bool:
        """Check whether the pixel change norm has stabilized and, if so, return True.

         Have we been synthesizing for ``stop_iters_to_check`` iterations?
         | |
        no yes
         | '---->Is ``(self.pixel_change_norm[-stop_iters_to_check:] < s
         |        |       top_criterion).all()``?
         |      no |
         |       | yes
         <-------' |
         |         '------> return ``True``
         |
         '---------> return ``False``

        Parameters
        ----------
        stop_criterion
            If the pixel change norm has been less than ``stop_criterion`` for all
            of the past ``stop_iters_to_check``, we terminate synthesis.
        stop_iters_to_check
            How many iterations back to check in order to see if the
            pixel change norm has stopped decreasing (for ``stop_criterion``).

        Returns
        -------
        loss_stabilized :
            Whether the pixel change norm has stabilized or not.

        """
        return pixel_change_convergence(self, stop_criterion, stop_iters_to_check)

    def calculate_jerkiness(self, geodesic: Tensor | None = None) -> Tensor:
        """
        Compute the alignment of representation's acceleration to model local curvature.

        This is the first order optimality condition for a geodesic, and can be
        used to assess the validity of the solution obtained by optimization.

        Parameters
        ----------
        geodesic
            Geodesic to check. If None, we use ``self.geodesic``. Must have a
            gradient attached.

        Returns
        -------
        jerkiness

        """
        if geodesic is None:
            geodesic = self.geodesic
        geodesic_representation = self.model(geodesic)
        velocity = torch.diff(geodesic_representation, dim=0)
        acceleration = torch.diff(velocity, dim=0)
        acc_magnitude = torch.linalg.vector_norm(
            acceleration, ord=2, dim=[1, 2, 3], keepdim=True
        )
        acc_direction = torch.div(acceleration, acc_magnitude)
        # we slice the output of the VJP, rather than slicing geodesic, because
        # slicing interferes with the gradient computation:
        # https://stackoverflow.com/a/54767100
        accJac = self._vector_jacobian_product(
            geodesic_representation[1:-1], geodesic, acc_direction
        )[1:-1]
        step_jerkiness = torch.linalg.vector_norm(accJac, dim=[1, 2, 3], ord=2) ** 2
        return step_jerkiness

    def _vector_jacobian_product(self, y, x, a):
        """compute vector-jacobian product: $a^T dy/dx = dy/dx^T a$,
        and allow for further gradient computations by retaining,
        and creating the graph.
        """
        accJac = autograd.grad(y, x, a, retain_graph=True, create_graph=True)[0]
        return accJac

    def _store(self, i: int) -> bool:
        """Store step_energy and dev_from_line, if appropriate.

        if it's the right iteration, we update ``step_energy`` and
        ``dev_from_line``.

        Parameters
        ----------
        i
            the current iteration

        Returns
        -------
        stored
            True if we stored this iteration, False if not.

        """
        if self.store_progress and (i % self.store_progress == 0):
            # want these to always be on cpu, to reduce memory use for GPUs
            try:
                self._step_energy.append(
                    self._most_recent_step_energy.detach().to("cpu")
                )
                self._dev_from_line.append(
                    torch.stack(
                        deviation_from_line(
                            self._geodesic_representation.detach().to("cpu")
                        )
                    ).T
                )
            except AttributeError:
                # the first time _store is called (i.e., before optimizer is
                # stepped for first time) those attributes won't be
                # initialized
                geod_rep = self.model(self.geodesic)
                self._step_energy.append(
                    self._calculate_step_energy(geod_rep).detach().to("cpu")
                )
                self._dev_from_line.append(
                    torch.stack(deviation_from_line(geod_rep.detach().to("cpu"))).T
                )
            stored = True
        else:
            stored = False
        return stored

    def save(self, file_path: str):
        r"""Save all relevant variables in .pt file.

        See ``load`` docstring for an example of use.

        Parameters
        ----------
        file_path : str
            The path to save the Geodesic object to

        """
        # I don't think any of our existing attributes can be used to check
        # whether model has changed (unlike Metamer, which stores
        # target_representation), so we use the following as a proxy
        self._save_check = self.objective_function(self.pixelfade)
        super().save(file_path, attrs=None)

    def to(self, *args, **kwargs):
        r"""Moves and/or casts the parameters and buffers.

        This can be called as

        .. function:: to(device=None, dtype=None, non_blocking=False)

        .. function:: to(dtype, non_blocking=False)

        .. function:: to(tensor, non_blocking=False)

        Its signature is similar to :meth:`torch.Tensor.to`, but only accepts
        floating point desired :attr:`dtype` s. In addition, this method will
        only cast the floating point parameters and buffers to :attr:`dtype`
        (if given). The integral parameters and buffers will be moved
        :attr:`device`, if that is given, but with dtypes unchanged. When
        :attr:`non_blocking` is set, it tries to convert/move asynchronously
        with respect to the host if possible, e.g., moving CPU Tensors with
        pinned memory to CUDA devices.

        See below for examples.

        .. note::
            This method modifies the module in-place.

        Args:
            device (:class:`torch.device`): the desired device of the parameters
                and buffers in this module
            dtype (:class:`torch.dtype`): the desired floating point type of
                the floating point parameters and buffers in this module
            tensor (torch.Tensor): Tensor whose dtype and device are the desired
                dtype and device for all parameters and buffers in this module

        """
        attrs = [
            "_image_a",
            "_image_b",
            "_geodesic",
            "_model",
            "_step_energy",
            "_dev_from_line",
            "pixelfade",
        ]
        super().to(*args, attrs=attrs, **kwargs)

    def load(
        self,
        file_path: str,
        map_location: str | None = None,
        **pickle_load_args,
    ):
        r"""Load all relevant stuff from a .pt file.

        This should be called by an initialized ``Geodesic`` object -- we will
        ensure that ``image_a``, ``image_b``, ``model``, ``n_steps``,
        ``initial_sequence``, ``range_penalty_lambda``, ``allowed_range``, and
        ``pixelfade`` are all identical.

        Note this operates in place and so doesn't return anything.

        Parameters
        ----------
        file_path : str
            The path to load the synthesis object from
        map_location : str, optional
            map_location argument to pass to ``torch.load``. If you save
            stuff that was being run on a GPU and are loading onto a
            CPU, you'll need this to make sure everything lines up
            properly. This should be structured like the str you would
            pass to ``torch.device``
        pickle_load_args :
            any additional kwargs will be added to ``pickle_module.load`` via
            ``torch.load``, see that function's docstring for details.

        Examples
        --------
        >>> geo = po.synth.Geodesic(img_a, img_b, model)
        >>> geo.synthesize(max_iter=10, store_progress=True)
        >>> geo.save('geo.pt')
        >>> geo_copy = po.synth.Geodesic(img_a, img_b, model)
        >>> geo_copy.load('geo.pt')

        Note that you must create a new instance of the Synthesis object and
        *then* load.

        """
        check_attributes = [
            "_image_a",
            "_image_b",
            "n_steps",
            "_initial_sequence",
            "_range_penalty_lambda",
            "_allowed_range",
            "pixelfade",
        ]
        check_loss_functions = []
        new_loss = self.objective_function(self.pixelfade)
        super().load(
            file_path,
            map_location=map_location,
            check_attributes=check_attributes,
            check_loss_functions=check_loss_functions,
            **pickle_load_args,
        )
        old_loss = self.__dict__.pop("_save_check")
        if not torch.allclose(new_loss, old_loss, rtol=1e-2):
            raise ValueError(
                "objective_function on pixelfade of saved and initialized"
                " Geodesic object are different! Do they use the same model?"
                f" Self: {new_loss}, Saved: {old_loss}"
            )
        # make this require a grad again
        self._geodesic.requires_grad_()
        # these are always supposed to be on cpu, but may get copied over to
        # gpu on load (which can cause problems when resuming synthesis), so
        # fix that.
        if len(self._dev_from_line) and self._dev_from_line[0].device.type != "cpu":
            self._dev_from_line = [dev.to("cpu") for dev in self._dev_from_line]
        if len(self._step_energy) and self._step_energy[0].device.type != "cpu":
            self._step_energy = [step.to("cpu") for step in self._step_energy]

    @property
    def model(self):
        return self._model

    @property
    def image_a(self):
        return self._image_a

    @property
    def image_b(self):
        return self._image_b

    # self._geodesic contains the portion we're optimizing, but self.geodesic
    # combines this with the end points
    @property
    def geodesic(self):
        return torch.cat([self.image_a, self._geodesic, self.image_b])

    @property
    def step_energy(self):
        """
        Squared L2 norm of transition between geodesic frames in representation space.

        Has shape ``(np.ceil(synth_iter/store_progress), n_steps)``, where
        ``synth_iter`` is the number of iterations of synthesis that have
        happened.

        """
        return torch.stack(self._step_energy)

    @property
    def dev_from_line(self):
        """Deviation of representation each from of ``self.geodesic`` from a straight
        line.

        Has shape ``(np.ceil(synth_iter/store_progress), n_steps+1, 2)``, where
        ``synth_iter`` is the number of iterations of synthesis that have
        happened. For final dimension, the first element is the Euclidean
        distance along the straight line and the second is the Euclidean
        distance to the line.

        """
        return torch.stack(self._dev_from_line)


<<<<<<< HEAD
def plot_loss(
    geodesic: Geodesic, ax: mpl.axes.Axes | None = None, **kwargs
) -> mpl.axes.Axes:
=======
@deprecated("Geodesic is not robust enough yet, see https://github.com/plenoptic-org/geodesics for ongoing development", "1.1.0")
def plot_loss(geodesic: Geodesic,
              ax: Union[mpl.axes.Axes, None] = None,
              **kwargs) -> mpl.axes.Axes:
>>>>>>> 1ed778cc
    """Plot synthesis loss.

    Parameters
    ----------
    geodesic :
        Geodesic object whose synthesis loss we want to plot.
    ax :
        If not None, the axis to plot this representation on. If
        None, we call ``plt.gca()``
    kwargs :
        passed to plt.semilogy

    Returns
    -------
    ax :
        Axes containing the plot.

    Notes
    -----

    """
    if ax is None:
        ax = plt.gca()
    ax.semilogy(geodesic.losses, **kwargs)
    ax.set(xlabel="Synthesis iteration", ylabel="Loss")
    return ax


<<<<<<< HEAD
def plot_deviation_from_line(
    geodesic: Geodesic,
    natural_video: Tensor | None = None,
    ax: mpl.axes.Axes | None = None,
) -> mpl.axes.Axes:
=======
@deprecated("Geodesic is not robust enough yet, see https://github.com/plenoptic-org/geodesics for ongoing development", "1.1.0")
def plot_deviation_from_line(geodesic: Geodesic,
                             natural_video: Union[Tensor, None] = None,
                             ax: Union[mpl.axes.Axes, None] = None
                             ) -> mpl.axes.Axes:
>>>>>>> 1ed778cc
    """Visual diagnostic of geodesic linearity in representation space.

    This plot illustrates the deviation from the straight line connecting
    the representations of a pair of images, for different paths
    in representation space.

    Parameters
    ----------
    geodesic :
        Geodesic object to visualize.
    natural_video :
        Natural video that bridges the anchor points, for comparison.
    ax :
        If not None, the axis to plot this representation on. If
        None, we call ``plt.gca()``

    Returns
    -------
    ax:
        Axes containing the plot

    Notes
    -----
    Axes are in the same units, normalized by the distance separating
    the end point representations.

    Knots along each curve indicate samples used to compute the path.

    When the representation is non-linear it may not be feasible for the
    geodesic to be straight (for example if the representation is normalized,
    all paths are constrained to live on a hypershpere). Nevertheless, if the
    representation is able to linearize the transformation between the anchor
    images, then we expect that both the ground truth natural video sequence
    and the geodesic will deviate from straight line similarly. By contrast the
    pixel-based interpolation will deviate significantly more from a straight
    line.

    """
    if ax is None:
        ax = plt.gca()

    pixelfade_dev = deviation_from_line(geodesic.model(geodesic.pixelfade))
    ax.plot(*[to_numpy(d) for d in pixelfade_dev], "g-o", label="pixelfade")

    geodesic_dev = deviation_from_line(geodesic.model(geodesic.geodesic).detach())
    ax.plot(*[to_numpy(d) for d in geodesic_dev], "r-o", label="geodesic")

    if natural_video is not None:
        video_dev = deviation_from_line(geodesic.model(natural_video))
        ax.plot(*[to_numpy(d) for d in video_dev], "b-o", label="natural video")

    ax.set(
        xlabel="Distance along representation line",
        ylabel="Distance from representation line",
        title="Deviation from the straight line",
    )
    ax.legend(loc=1)

    return ax<|MERGE_RESOLUTION|>--- conflicted
+++ resolved
@@ -6,14 +6,9 @@
 import matplotlib.pyplot as plt
 import torch
 import torch.autograd as autograd
+from deprecated.sphinx import deprecated
 from torch import Tensor
 from tqdm.auto import tqdm
-<<<<<<< HEAD
-=======
-from typing import Union, Tuple, Optional
-from typing_extensions import Literal
-from deprecated.sphinx import deprecated
->>>>>>> 1ed778cc
 
 from ..tools.convergence import pixel_change_convergence
 from ..tools.data import to_numpy
@@ -26,7 +21,11 @@
 from ..tools.validate import validate_input, validate_model
 from .synthesis import OptimizedSynthesis
 
-@deprecated("Geodesic is not robust enough yet, see https://github.com/plenoptic-org/geodesics for ongoing development", "1.1.0")
+
+@deprecated(
+    "Geodesic is not robust enough yet, see https://github.com/plenoptic-org/geodesics for ongoing development",  # noqa: E501
+    "1.1.0",
+)
 class Geodesic(OptimizedSynthesis):
     r"""Synthesize an approximate geodesic between two images according to a model.
 
@@ -608,16 +607,13 @@
         return torch.stack(self._dev_from_line)
 
 
-<<<<<<< HEAD
+@deprecated(
+    "Geodesic is not robust enough yet, see https://github.com/plenoptic-org/geodesics for ongoing development",  # noqa: E501
+    "1.1.0",
+)
 def plot_loss(
     geodesic: Geodesic, ax: mpl.axes.Axes | None = None, **kwargs
 ) -> mpl.axes.Axes:
-=======
-@deprecated("Geodesic is not robust enough yet, see https://github.com/plenoptic-org/geodesics for ongoing development", "1.1.0")
-def plot_loss(geodesic: Geodesic,
-              ax: Union[mpl.axes.Axes, None] = None,
-              **kwargs) -> mpl.axes.Axes:
->>>>>>> 1ed778cc
     """Plot synthesis loss.
 
     Parameters
@@ -646,19 +642,15 @@
     return ax
 
 
-<<<<<<< HEAD
+@deprecated(
+    "Geodesic is not robust enough yet, see https://github.com/plenoptic-org/geodesics for ongoing development",  # noqa: E501
+    "1.1.0",
+)
 def plot_deviation_from_line(
     geodesic: Geodesic,
     natural_video: Tensor | None = None,
     ax: mpl.axes.Axes | None = None,
 ) -> mpl.axes.Axes:
-=======
-@deprecated("Geodesic is not robust enough yet, see https://github.com/plenoptic-org/geodesics for ongoing development", "1.1.0")
-def plot_deviation_from_line(geodesic: Geodesic,
-                             natural_video: Union[Tensor, None] = None,
-                             ax: Union[mpl.axes.Axes, None] = None
-                             ) -> mpl.axes.Axes:
->>>>>>> 1ed778cc
     """Visual diagnostic of geodesic linearity in representation space.
 
     This plot illustrates the deviation from the straight line connecting
