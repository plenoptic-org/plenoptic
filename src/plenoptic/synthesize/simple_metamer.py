"""Simple Metamer Class"""

import torch
from tqdm.auto import tqdm

from ..tools import optim
<<<<<<< HEAD
from ..tools.validate import validate_input, validate_model
from .synthesis import Synthesis
=======
from typing import Union
from deprecated.sphinx import deprecated
>>>>>>> 1ed778cc


@deprecated("Use :py:class:`plenoptic.synthesize.metamer.Metamer` instead", version="1.1.0")
class SimpleMetamer(Synthesis):
    r"""Simple version of metamer synthesis.

    This doesn't have any of the bells and whistles of the full Metamer class,
    but does perform basic metamer synthesis: given a target image and a model,
    synthesize a new image (initialized with uniform noise) that has the same
    model output.

    This is meant as a demonstration of the basic logic of synthesis.

    Parameters
    ----------
    image
        A 4d tensor, this is the image whose model representation we wish to
        match.
    model
        The visual model whose representation we wish to match.

    Notes
    -----

    """

    def __init__(self, image: torch.Tensor, model: torch.nn.Module):
        validate_model(
            model,
            image_shape=image.shape,
            image_dtype=image.dtype,
            device=image.device,
        )
        self.model = model
        validate_input(image)
        self.image = image
        self.metamer = torch.rand_like(self.image, requires_grad=True)
        self.target_representation = self.model(self.image).detach()
        self.optimizer = None
        self.losses = []

    def synthesize(
        self,
        max_iter: int = 100,
        optimizer: None | torch.optim.Optimizer = None,
    ) -> torch.Tensor:
        """Synthesize a simple metamer.

        If called multiple times, will continue where we left off.

        Parameters
        ----------
        max_iter
            Number of iterations to run synthesis for.
        optimizer
            The optimizer to use. If None and this is the first time calling
            synthesize, we use Adam(lr=.01, amsgrad=True); if synthesize has
            been called before, we reuse the previous optimizer.

        Returns
        -------
        metamer
            The synthesized metamer

        """
        if optimizer is None:
            if self.optimizer is None:
                self.optimizer = torch.optim.Adam([self.metamer], lr=0.01, amsgrad=True)
        else:
            self.optimizer = optimizer

        pbar = tqdm(range(max_iter))
        for _ in pbar:

            def closure():
                self.optimizer.zero_grad()
                metamer_representation = self.model(self.metamer)
                # We want to make sure our metamer ends up in the range [0, 1],
                # so we penalize all values outside that range in the loss
                # function. You could theoretically also just clamp metamer on
                # each step of the iteration, but the penalty in the loss seems
                # to work better in practice
                loss = optim.mse(metamer_representation, self.target_representation)
                loss = loss + 0.1 * optim.penalize_range(self.metamer, (0, 1))
                self.losses.append(loss.item())
                loss.backward(retain_graph=False)
                pbar.set_postfix(loss=loss.item())
                return loss

            self.optimizer.step(closure)

    def save(self, file_path: str):
        r"""Save all relevant (non-model) variables in .pt file.

        Parameters
        ----------
        file_path :
            The path to save the SimpleMetamer object to.

        """
        super().save(file_path, attrs=None)

    def load(self, file_path: str, map_location: str | None = None):
        r"""Load all relevant attributes from a .pt file.

        Note this operates in place and so doesn't return anything.

        Parameters
        ----------
        file_path
            The path to load the synthesis object from
        """
        check_attributes = ["target_representation", "image"]
        super().load(
            file_path,
            check_attributes=check_attributes,
            map_location=map_location,
        )

    def to(self, *args, **kwargs):
        r"""Move and/or cast the parameters and buffers.

        This can be called as
        .. function:: to(device=None, dtype=None, non_blocking=False)
        .. function:: to(dtype, non_blocking=False)
        .. function:: to(tensor, non_blocking=False)
        Its signature is similar to :meth:`torch.Tensor.to`, but only accepts
        floating point desired :attr:`dtype` s. In addition, this method will
        only cast the floating point parameters and buffers to :attr:`dtype`
        (if given). The integral parameters and buffers will be moved
        :attr:`device`, if that is given, but with dtypes unchanged. When
        :attr:`non_blocking` is set, it tries to convert/move asynchronously
        with respect to the host if possible, e.g., moving CPU Tensors with
        pinned memory to CUDA devices. When calling this method to move tensors
        to a CUDA device, items in ``attrs`` that start with "saved_" will not
        be moved.
        .. note::
            This method modifies the module in-place.
        Args:
            device (:class:`torch.device`): the desired device of the parameters
                and buffers in this module
            dtype (:class:`torch.dtype`): the desired floating point type of
                the floating point parameters and buffers in this module
            tensor (torch.Tensor): Tensor whose dtype and device are the desired
                dtype and device for all parameters and buffers in this module
            attrs (:class:`list`): list of strs containing the attributes of
                this object to move to the specified device/dtype
        Returns:
            Module: self
        """
        attrs = ["model", "image", "target_representation", "metamer"]
        super().to(*args, attrs=attrs, **kwargs)
        return self<|MERGE_RESOLUTION|>--- conflicted
+++ resolved
@@ -1,19 +1,17 @@
 """Simple Metamer Class"""
 
 import torch
+from deprecated.sphinx import deprecated
 from tqdm.auto import tqdm
 
 from ..tools import optim
-<<<<<<< HEAD
 from ..tools.validate import validate_input, validate_model
 from .synthesis import Synthesis
-=======
-from typing import Union
-from deprecated.sphinx import deprecated
->>>>>>> 1ed778cc
 
 
-@deprecated("Use :py:class:`plenoptic.synthesize.metamer.Metamer` instead", version="1.1.0")
+@deprecated(
+    "Use :py:class:`plenoptic.synthesize.metamer.Metamer` instead", version="1.1.0"
+)
 class SimpleMetamer(Synthesis):
     r"""Simple version of metamer synthesis.
 
