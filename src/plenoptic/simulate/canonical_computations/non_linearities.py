--- conflicted
+++ resolved
@@ -348,11 +348,6 @@
     ValueError
         If the tensors contained within ``coeff_dict`` do not have 4 or 5 dimensions.
 
-    Raises
-    ------
-    ValueError
-        If the tensors contained within ``coeff_dict`` do not have 4 or 5 dimensions.
-
     See Also
     --------
     local_gain_control
@@ -383,24 +378,9 @@
     energy = {}
     state = {}
 
-    func = None
     for key in coeff_dict:
         if not isinstance(key, str) or not key.startswith("residual"):
-<<<<<<< HEAD
-            # determine whether we need to vmap or not, and assume that's the same for
-            # all tensors.
-            if func is None:
-                if coeff_dict[key].ndim == 5:
-                    func = torch.vmap(local_gain_control, in_dims=2, out_dims=2)
-                elif coeff_dict[key].ndim == 4:
-                    func = local_gain_control
-                else:
-                    raise ValueError("Tensor must have 4 or 5 dimensions!")
-
-            energy[key], state[key] = func(coeff_dict[key])
-=======
             energy[key], state[key] = local_gain_control(coeff_dict[key])
->>>>>>> fee51dae
 
     if residuals:
         energy["residual_lowpass"] = coeff_dict["residual_lowpass"]
@@ -445,12 +425,6 @@
         If the tensors contained within ``energy`` and ``state`` do not have 4 or 5
         dimensions.
 
-    Raises
-    ------
-    ValueError
-        If the tensors contained within ``energy`` and ``state`` do not have 4 or 5
-        dimensions.
-
     See Also
     --------
     local_gain_release
@@ -480,24 +454,9 @@
     """
     coeff_dict = {}
 
-    func = None
     for key in energy:
         if not isinstance(key, str) or not key.startswith("residual"):
-<<<<<<< HEAD
-            # determine whether we need to vmap or not, and assume that's the same for
-            # all tensors.
-            if func is None:
-                if energy[key].ndim == 5:
-                    func = torch.vmap(local_gain_release, in_dims=2, out_dims=2)
-                elif energy[key].ndim == 4:
-                    func = local_gain_release
-                else:
-                    raise ValueError("Tensor must have 4 or 5 dimensions!")
-
-            coeff_dict[key] = func(energy[key], state[key])
-=======
             coeff_dict[key] = local_gain_release(energy[key], state[key])
->>>>>>> fee51dae
 
     if residuals:
         coeff_dict["residual_lowpass"] = energy["residual_lowpass"]
