--- conflicted
+++ resolved
@@ -135,13 +135,9 @@
         if height == "auto":
             self.num_scales = int(max_ht)
         elif height > max_ht:
-<<<<<<< HEAD
-            raise ValueError(f"Cannot build pyramid higher than {max_ht:d} levels.")
-=======
             raise ValueError(f"Cannot build pyramid higher than {max_ht:.0f} levels.")
         elif height < 0:
             raise ValueError("Height must be a non-negative integer.")
->>>>>>> bf1095b1
         else:
             self.num_scales = int(height)
 
@@ -631,11 +627,7 @@
             assert (levs_nums >= 0).all(), "Level numbers must be non-negative."
             assert (
                 levs_nums < self.num_scales
-<<<<<<< HEAD
-            ).all(), f"Level numbers must be in the range [0, {self.num_scales-1:d}]"
-=======
             ).all(), f"Level numbers must be in the range [0, {self.num_scales - 1:d}]"
->>>>>>> bf1095b1
             levs_tmp = list(np.sort(levs_nums))  # we want smallest first
             if "residual_highpass" in levels:
                 levs_tmp = ["residual_highpass"] + levs_tmp
@@ -687,18 +679,11 @@
                 )
             bands: NDArray = np.array(bands, ndmin=1)
             assert (bands >= 0).all(), "Error: band numbers must be larger than 0."
-<<<<<<< HEAD
             if any(bands > self.num_orientations):
                 raise ValueError(
                     "Error: band numbers must be in the range "
-                    f"[0, {self.num_orientations-1:d}]"
-                )
-=======
-            assert (bands < self.num_orientations).all(), (
-                "Error: band numbers must be in the range [0, "
-                f"{self.num_orientations - 1:d}]"
-            )
->>>>>>> bf1095b1
+                    f"[0, {self.num_orientations - 1:d}]"
+                )
         return list(bands)
 
     def _recon_keys(
@@ -746,13 +731,8 @@
                 if i >= max_orientations:
                     warnings.warn(
                         f"You wanted band {i:d} in the reconstruction but"
-<<<<<<< HEAD
                         f" max_orientation is {max_orientations:d}, so "
                         "we're ignoring that band"
-=======
-                        f" max_orientation is {max_orientations:d}, so we"
-                        "'re ignoring that band"
->>>>>>> bf1095b1
                     )
             bands = [i for i in bands if i < max_orientations]
         recon_keys = []
