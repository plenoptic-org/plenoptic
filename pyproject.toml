--- conflicted
+++ resolved
@@ -54,13 +54,9 @@
     'pytest-cov',
     'pytest-xdist',
     "requests>=2.21",
-<<<<<<< HEAD
     "pooch>=1.2.0",
+    "nox",
     "ruff>=0.5.1",
-=======
-    "nox",
-    "ruff>=0.2"
->>>>>>> d25dea28
 ]
 
 nb = [
@@ -89,14 +85,9 @@
 testpaths = ["tests"]
 
 [tool.ruff]
-<<<<<<< HEAD
 extend-include = ["*.ipynb"]
 src = ['src']
-# ignore a variety of directories
-=======
-src = ['src']
 # Exclude a variety of commonly ignored directories.
->>>>>>> d25dea28
 exclude = [
     ".bzr",
     ".direnv",
@@ -120,17 +111,18 @@
     "__pypackages__",
     "_build",
     "buck-out",
-<<<<<<< HEAD
-=======
     "build",
     "dist",
->>>>>>> d25dea28
     "node_modules",
     "site-packages",
     "venv",
     "tests",
-<<<<<<< HEAD
+    "examples",
+    "docs",
     ]
+    
+# Set the maximum line length to 79.
+line-length = 79
 
 [tool.ruff.lint]
 select = [
@@ -150,20 +142,6 @@
 
 
 
-=======
-    "examples",
-    "docs"
-]
-
-# Set the maximum line length to 79.
-line-length = 79
-
-[tool.ruff.lint]
-# Add the `line-too-long` rule to the enforced rule set. By default, Ruff omits rules that
-# overlap with the use of a formatter, like Black, but we can override this behavior by
-# explicitly adding the rule.
-extend-select = ["D", "E", "F", "W", "B", "I"]
->>>>>>> d25dea28
 
 [tool.ruff.lint.pydocstyle]
 convention = "numpy"