--- conflicted
+++ resolved
@@ -42,7 +42,6 @@
 # venv
 .venv
 venv
-<<<<<<< HEAD
 
 # media
 *.png
@@ -62,6 +61,5 @@
 
 # sphinx inventories
 *.inv
-=======
-*.lock
->>>>>>> 8497ad08
+
+*.lock